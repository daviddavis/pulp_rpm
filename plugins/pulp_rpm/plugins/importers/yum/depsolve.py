# -*- coding: utf-8 -*-
#
# Copyright © 2013 Red Hat, Inc.
#
# This software is licensed to you under the GNU General Public License as
# published by the Free Software Foundation; either version 2 of the License
# (GPLv2) or (at your option) any later version.
# There is NO WARRANTY for this software, express or implied, including the
# implied warranties of MERCHANTABILITY, NON-INFRINGEMENT, or FITNESS FOR A
# PARTICULAR PURPOSE.
# You should have received a copy of GPLv2 along with this software; if not,
# see http://www.gnu.org/licenses/old-licenses/gpl-2.0.txt

import logging

from pulp.server.db.model.criteria import UnitAssociationCriteria
from pulp_rpm.common import version_utils
from pulp_rpm.plugins.db import models
from pulp_rpm.plugins.importers.yum.utils import paginate


_LOGGER = logging.getLogger(__name__)


class Requirement(object):
    """
    This class represents a dependency requirement for a package. A dependency requirement must have
    a name of a package that is depended upon, and can optionally include epoch, version, release,
    and flags. The flags indicate which type of comparison should be performed, such as equality or
    greater than.
    """
    # These are the values that can be passed to the flags parameter
    EQ = 'EQ' # Equal
    LT = 'LT' # Less Than
    LE = 'LE' # Less than or Equal
    GT = 'GT' # Greater Than
    GE = 'GE' # Greater than or Equal

    def __init__(self, name, epoch=None, version=None, release=None, flags=None):
        """
        Initialize the Requirement with the given parameters. If flags is not provided, it will be
        set to EQ by default.

        :param name:    The name of the package required by the Requirement
        :type  name:    basestring
        :param epoch:   The epoch that the requirement uses in comparison, if any
        :type  epoch:   basestring or int
        :param version: The version the requirement uses in comparison, if any
        :type  version: basestring
        :param release: The release the requirement uses in comparison, if any
        :type  release: basestring
        :param flags:   The type of comparison that should be performed by the Requirement. Valid
                        values for flags are represented by the classlevel attributes EQ, LT, LE,
                        GT, and GE. By default, EQ is used.
        :type  flags:   basestring
        """
        self.name = name
        self.epoch = epoch
        self.version = version
        self.release = release
        # no idea why this is plural, but that's how it looks in primary.xml
        self.flags = flags or self.EQ

    def __cmp__(self, other):
        """
        Compare a Requirement to any other object that has at least these attributes: name, epoch,
        version, and release. This method will return a negative value if self is "less than" other,
        0 if they are equal, and a positive value if self is "greater than" other. For example,
        a Requirement that references Firefox-23.0 compared to a Unit that references Firefox-23.1
        would return a negative value.

        The other object must have the same name as the Requirement, as it
        doesn't make sense to ask whether an object is greater or less than a Requirement when it
        has a different name. For example, a Requirement might reference Firefox-23.0, and other
        might be the package openssh-server-6.2. If this Requirement is asked to compare itself with
        openssh-server, it will raise ValueError.

        :param other: Any object that has the following attributes: name, epoch, version, and
                      release. An RPM Unit is an example of such an object.
        :type  other: object
        :return:      A negative value if self is less than other, 0 if self is equal to other, and
                      a positive value if self is greater than other.
        :rtype:       int
        """
        if self.name != other.name:
            raise ValueError('Comparison of objects with different names is not supported.')

        mine = [self.epoch, self.version, self.release]
        theirs = [other.epoch, other.version, other.release]
        # the encode function is rather picky about the type and length of its
        # argument, so we only call it for values that we know it will accept
        for i, value in enumerate(mine):
            if value:
                mine[i] = version_utils.encode(str(value))
        for i, value in enumerate(theirs):
            if value:
                theirs[i] = version_utils.encode(str(value))

        return cmp(mine, theirs)

    def __eq__(self, other):
        """
        Return True if self effectively "equals" other, False otherwise. This equality
        check will take into account name, epoch, version, and release, allowing the
        release to be omitted from either object.

        :param other: Any object that has the following attributes: name, epoch, version, and
                      release. An RPM Unit is an example of such an object.
        :type  other: object
        :return:      True if self and other are equal, False otherwise
        :rtype:       bool
        """

        # Simple case, they are entirely different
        if self.name != other.name:
            return False

        # Attempt to compare the version information
        mine_version = version_utils.encode(self.version)
        mine_release = version_utils.encode(self.release) if self.release else None
        mine = [self.epoch, mine_version, mine_release]

        theirs_version = version_utils.encode(other.version)
        theirs_release = version_utils.encode(other.release) if other.release else None
        theirs = [other.epoch, theirs_version, theirs_release]

        # Release is optional, so if it's omitted in either case, remove it entirely
        # from the check.
        if mine[2] is None or theirs[2] is None:
            mine = mine[:2]
            theirs = theirs[:2]

        return mine == theirs

    def __ne__(self, other):
        """
        Return True if self and other are unequal, False otherwise. This is the inverse of the
        __eq__() method, so please see the docblock for that method for further information.

        :param other: Any object that has the following attributes: name, epoch, version, and
                      release. An RPM Unit is an example of such an object.
        :type  other: object
        :return:      True if self and other are unequal, False otherwise
        :rtype:       bool
        """
        return not self == other

    def __repr__(self):
        return 'Require(name=%s, epoch=%s, version=%s, release=%s, flags=%s)' % (
            self.name, self.epoch, self.version, self.release, self.flags
        )

    @property
    def is_versioned(self):
        """
        Return True if the Requirement has a version attribute that is not None or empty string,
        False otherwise.

        :return: Whether the Requrement has a version
        :rtype:  bool
        """
        # don't need to check epoch or release, because if either of those are
        # present, "version" must be present also
        return self.version not in (None, '')

    def fills_requirement(self, unit):
        """
        Returns True if the given package will meet the requirement, False otherwise.

        :param unit:    a Unit object that will be examined to determine if it
                        fills this requirement
        :type unit:     pulp.plugins.model.Unit
        :return:        True if the unit satisfies the Requirement, False otherwise
        :rtype:         bool
        """
        unit_key = unit.unit_key
        if self.name != unit_key['name']:
            return False

        # this is easier to use in the comparison than a full Unit object
        unit_as_namedtuple = models.RPM.NAMEDTUPLE(**unit_key)

        if self.flags == self.EQ:
            if self.is_versioned:
                return self == unit_as_namedtuple
            else:
                # If self doesn't have a version attribute, we can say that the package meets the
                # requirement since the package name is equal to the Requirement's name (we already
                # checked for that above).
                return True

        # yes, the operators might look backwards to you, but it's because
        # we have to put "self" on the left to get our own __cmp__ method.
        if self.flags == self.LT:
            return self > unit_as_namedtuple
        if self.flags == self.LE:
            return self >= unit_as_namedtuple
        if self.flags == self.GT:
            return self < unit_as_namedtuple
        if self.flags == self.GE:
            return self <= unit_as_namedtuple


class Solver(object):
    """
    Resolves RPM dependencies within a pulp repository
    """

    def __init__(self, search_method):
        """
        :param search_method:   method that takes a UnitAssociationCriteria and
                                performs a search within a repository. Usually this
                                will be a method on a conduit such as "conduit.get_units"
        :type  search_method:   function
        """
        super(Solver, self).__init__()
        self.search_method = search_method
        self._cached_source_with_provides = None
        self._cached_provides_tree = None
        self._cached_packages_tree = None

    def find_dependent_rpms(self, units):
        """
        Calls from outside this module probably want to call this method.

<<<<<<< HEAD
    :return:        set of pulp_rpm.plugins.db.models.RPM.NAMEDTUPLE instances which
                    satisfy the passed-in requirements
    :rtype:         set
    """
    reqs = get_requirements(units, search_method)
    source_with_provides = _get_source_with_provides(search_method)
    return match(reqs, source_with_provides)
=======
        Given an iterable of Units, return a set of units that satisfy
        the dependencies of those units. Dependencies are resolved only within the
        repository search by "self.search_method".
>>>>>>> c51a4c75

        :param units:   iterable of pulp.plugins.model.Unit
        :type  units:   iterable

<<<<<<< HEAD
def _build_provides_tree(source_packages):
    """
    Creates a tree of "Provides" data so that for any given "Provides" name,
    the newest version of each package that provides that capability can be
    easily accessed.

    In the example below, "provide_nameA" is the value of a "Provides" statement
    such as "webserver". "package_name1" is the name of a package, such as "httpd".
    "package1_as_named_tuple" is an instance of pulp_rpm.plugins.db.models.RPM.NAMEDTUPLE
    for the newest version of that package which provides "provide_nameA".

    {
        'provide_nameA': {
            'package_name1': package1_as_named_tuple,
            'package_name2': package2_as_named_tuple,
        },

        'provide_nameB': {
            'package_name3': package3_as_named_tuple,
        },
    }

    :param source_packages: list of tuples (RPM namedtuple, "provides" list)
    :type  source_packages: list

    :return:    dictionary as defined above
    :rtype:     dict
    """
    tree = {}
    for package, provides in source_packages:
        my_model = models.RPM.from_package_info(package._asdict())
        for provide in provides:
            provide_name = provide['name']
            package_dict = tree.setdefault(provide_name, {})
            newest_version = package_dict.get(package.name, tuple())
            if newest_version:
                # turn it into an RPM instance to get the version comparison
                newest_model = models.RPM.from_package_info(newest_version._asdict())
                package_dict[package.name] = max(my_model, newest_model).as_named_tuple
            else:
                package_dict[package.name] = package
    return tree
=======
        :return:        set of pulp.plugins.model.Unit instances which
                        satisfy the passed-in requirements
        :rtype:         set
        """
        reqs = self.get_requirements(units)
        return self.match(reqs)
>>>>>>> c51a4c75

    @property
    def _source_with_provides(self):
        """
        Returns a list of available packages with Provides info, and caches
        the result so it won't have to be re-generated.

        :return:    list of tuples (RPM namedtuple, "provides" list)
        :rtype      list
        """
        if self._cached_source_with_provides is None:
            self._cached_source_with_provides = self._build_source_with_provides()
        return self._cached_source_with_provides

    def _build_source_with_provides(self):
        """
        Get a list of all available packages with their "Provides" info.

        :return:    list of (pulp.plugins.model.Unit, list of provides)
        """
        fields = list(models.RPM.UNIT_KEY_NAMES)
        fields.extend(['provides', 'id'])
        criteria = UnitAssociationCriteria(type_ids=[models.RPM.TYPE], unit_fields=fields)
        return list(self.search_method(criteria))

    @property
    def _provides_tree(self):
        """
        Returns a tree of "Provides" data and handles caching of that data once
        it's been created. See below for details on the data structure.

        :return:    dictionary as defined below in _build_provides_tree
        :rtype:     dict
        """
        if self._cached_provides_tree is None:
            self._cached_provides_tree = self._build_provides_tree()
            # if both trees have been created, remove the cached source list
            # so it can be garbage-collected
            if self._cached_packages_tree is not None:
                self._cached_source_with_provides = None
        return self._cached_provides_tree

    def _build_provides_tree(self):
        """
        Creates a tree of "Provides" data so that for any given "Provides" name,
        the newest version of each package that provides that capability can be
        easily accessed.

        In the example below, "provide_nameA" is the value of a "Provides" statement
        such as "webserver". "package_name1" is the name of a package, such as "httpd".
        "package1_as_unit" is an instance of pulp.plugins.model.Unit
        for the newest version of that package which provides "provide_nameA".

        {
            'provide_nameA': {
                'package_name1': package1_as_unit,
                'package_name2': package2_as_unit,
            },

            'provide_nameB': {
                'package_name3': package3_as_unit,
            },
        }

        :return:    dictionary as defined above
        :rtype:     dict
        """
        source_units = self._source_with_provides
        tree = {}
        for unit in source_units:
            for provide in unit.metadata.get('provides', []):
                unit_dict = tree.setdefault(provide['name'], {})
                newest_version = unit_dict.get(unit.unit_key['name'], tuple())
                if newest_version:
                    # turn it into an RPM instance to get the version comparison
                    newest_model = models.RPM.from_package_info(newest_version.unit_key)
                    my_model = models.RPM.from_package_info(unit.unit_key)
                    if my_model > newest_model:
                        unit_dict[unit.unit_key['name']] = unit
                else:
                    unit_dict[unit.unit_key['name']] = unit
        return tree

<<<<<<< HEAD
    :return:    generator of (pulp_rpm.plugins.db.models.RPM.NAMEDTUPLE, list of provides)
    """
    fields = list(models.RPM.UNIT_KEY_NAMES)
    fields.extend(['provides', 'id'])
    criteria = UnitAssociationCriteria(type_ids=[models.RPM.TYPE], unit_fields=fields)
    for unit in search_method(criteria):
        rpm = models.RPM.from_package_info(unit.unit_key)
        namedtuple = rpm.as_named_tuple
        yield (namedtuple, unit.metadata.get('provides', []))
=======
    @property
    def _packages_tree(self):
        """
        Returns a tree of package data and handles caching of that data once
        it's been created. See below for details on the data structure.
>>>>>>> c51a4c75

        :return:    dictionary as defined below in _build_packages_tree
        :rtype:     dict
        """
        if self._cached_packages_tree is None:
            self._cached_packages_tree = self._build_packages_tree()
            # if both trees have been created, remove the cached source list
            # so it can be garbage-collected
            if self._cached_provides_tree is not None:
                self._cached_source_with_provides = None
        return self._cached_packages_tree

    def _build_packages_tree(self):
        """
        Creates a tree of package names, where values are lists of each version of
        that package. This is useful for filling a dependency, where it is valuable
        to consider each available version of a package name.

        {
            'package_name_1': [
                package1v1_as_unit,
                package1v2_as_unit,
            ],
            'package_name_2': [
                package2v1_as_unit,
            ],
        }

        :return:    dictionary as defined above
        :rtype:     dict
        """
        tree = {}
        for unit in self._source_with_provides:
            version_list = tree.setdefault(unit.unit_key['name'], [])
            version_list.append(unit)

<<<<<<< HEAD
def match(reqs, source):
    """
    Given an iterable of Requires, return a set of those packages in the source
    iterable that satisfy the requirements.

    :param reqs:    list of requirements
    :type  reqs:    list of Require() instances
    :param source:  iterable of tuples (namedtuple, provides list)
    :type  source:  iterable
    :return:        set of pulp_rpm.plugins.db.models.RPM.NAMEDTUPLE instances which
                    satisfy the passed-in requirements
    :rtype:         set
    """
    # we may have gotten a generator
    source = list(source)
    provides_tree = _build_provides_tree(source)
    packages_tree = _build_packages_tree(source)
    # allow garbage collection
    source = None
    deps = set()

    for req in reqs:
        # in order for a Requires: line to match a Provides, the requirement must
        # not specify a version
        if not req.is_versioned:
            providing_packages = provides_tree.get(req.name, {})
            for name, package in providing_packages.iteritems():
                deps.add(package)

        # find in package names
        package_list = packages_tree.get(req.name, [])
        applicable_packages = filter(req.fills_requirement, package_list)
        rpms = [models.RPM.from_package_info(package._asdict()) for package in applicable_packages]
        if rpms:
            deps.add(max(rpms).as_named_tuple)

    return deps


def get_requirements(units, search_method):
    """
    For an iterable of RPMs, return a generator of Require() instances that
    represent the requirements for those RPMs.

    :param units:   iterable of RPMs for which a query should be performed to
                    retrieve their Requires entries.
    :type  units:   iterable of pulp_rpm.plugins.db.models.RPM.NAMEDTUPLE
    :param search_method:   method that takes a UnitAssociationCriteria and
                            performs a search within a repository. Usually this
                            will be a method on a conduit such as "conduit.get_units"
    :type  search_method:   function

    :return:    generator of Require() instances
    """
    for segment in paginate(units):
        search_dicts = [unit.unit_key for unit in segment]
        filters = {'$or': search_dicts}
        fields = list(models.RPM.UNIT_KEY_NAMES)
        fields.extend(['requires', 'id'])
        criteria = UnitAssociationCriteria(type_ids=[models.RPM.TYPE], unit_filters=filters, unit_fields=fields)
        for result in search_method(criteria):
            for require in result.metadata.get('requires', []):
                yield Requirement(**require)
=======
        return tree

    def match(self, reqs):
        """
        Given an iterable of Requires, return a set of those units in the source
        iterable that satisfy the requirements.

        :param reqs:    list of requirements
        :type  reqs:    list of Require() instances
        :return:        set of pulp.plugins.model.Unit instances which
                        satisfy the passed-in requirements
        :rtype:         set
        """
        provides_tree = self._provides_tree
        packages_tree = self._packages_tree
        deps = set()

        for req in reqs:
            # in order for a Requires: line to match a Provides, the requirement must
            # not specify a version
            if not req.is_versioned:
                providing_units = provides_tree.get(req.name, {})
                for unit in providing_units.itervalues():
                    deps.add(unit)

            # find in package names
            unit_list = packages_tree.get(req.name, [])
            applicable_units = filter(req.fills_requirement, unit_list)
            rpms_with_units = [
                (models.RPM.from_package_info(unit.unit_key), unit) for unit in applicable_units
            ]
            if rpms_with_units:
                newest_rpm, newest_unit = max(rpms_with_units)
                deps.add(newest_unit)

        return deps

    def get_requirements(self, units):
        """
        For an iterable of RPM Units, return a generator of Require() instances that
        represent the requirements for those RPMs.
>>>>>>> c51a4c75

        :param units:   iterable of RPMs for which a query should be performed to
                        retrieve their Requires entries.
        :type  units:   iterable of pulp.plugins.model.Unit

        :return:    generator of Require() instances
        :rtype:     generator
        """
        for segment in paginate(units):
            search_dicts = [unit.unit_key for unit in segment]
            filters = {'$or': search_dicts}
            fields = list(models.RPM.UNIT_KEY_NAMES)
            fields.extend(['requires', 'id'])
            criteria = UnitAssociationCriteria(type_ids=[models.RPM.TYPE], unit_filters=filters, unit_fields=fields)
            for result in self.search_method(criteria):
                for require in result.metadata.get('requires', []):
                    yield Requirement(**require)<|MERGE_RESOLUTION|>--- conflicted
+++ resolved
@@ -223,74 +223,19 @@
         """
         Calls from outside this module probably want to call this method.
 
-<<<<<<< HEAD
-    :return:        set of pulp_rpm.plugins.db.models.RPM.NAMEDTUPLE instances which
-                    satisfy the passed-in requirements
-    :rtype:         set
-    """
-    reqs = get_requirements(units, search_method)
-    source_with_provides = _get_source_with_provides(search_method)
-    return match(reqs, source_with_provides)
-=======
         Given an iterable of Units, return a set of units that satisfy
         the dependencies of those units. Dependencies are resolved only within the
         repository search by "self.search_method".
->>>>>>> c51a4c75
 
         :param units:   iterable of pulp.plugins.model.Unit
         :type  units:   iterable
 
-<<<<<<< HEAD
-def _build_provides_tree(source_packages):
-    """
-    Creates a tree of "Provides" data so that for any given "Provides" name,
-    the newest version of each package that provides that capability can be
-    easily accessed.
-
-    In the example below, "provide_nameA" is the value of a "Provides" statement
-    such as "webserver". "package_name1" is the name of a package, such as "httpd".
-    "package1_as_named_tuple" is an instance of pulp_rpm.plugins.db.models.RPM.NAMEDTUPLE
-    for the newest version of that package which provides "provide_nameA".
-
-    {
-        'provide_nameA': {
-            'package_name1': package1_as_named_tuple,
-            'package_name2': package2_as_named_tuple,
-        },
-
-        'provide_nameB': {
-            'package_name3': package3_as_named_tuple,
-        },
-    }
-
-    :param source_packages: list of tuples (RPM namedtuple, "provides" list)
-    :type  source_packages: list
-
-    :return:    dictionary as defined above
-    :rtype:     dict
-    """
-    tree = {}
-    for package, provides in source_packages:
-        my_model = models.RPM.from_package_info(package._asdict())
-        for provide in provides:
-            provide_name = provide['name']
-            package_dict = tree.setdefault(provide_name, {})
-            newest_version = package_dict.get(package.name, tuple())
-            if newest_version:
-                # turn it into an RPM instance to get the version comparison
-                newest_model = models.RPM.from_package_info(newest_version._asdict())
-                package_dict[package.name] = max(my_model, newest_model).as_named_tuple
-            else:
-                package_dict[package.name] = package
-    return tree
-=======
         :return:        set of pulp.plugins.model.Unit instances which
                         satisfy the passed-in requirements
         :rtype:         set
         """
         reqs = self.get_requirements(units)
         return self.match(reqs)
->>>>>>> c51a4c75
 
     @property
     def _source_with_provides(self):
@@ -374,23 +319,11 @@
                     unit_dict[unit.unit_key['name']] = unit
         return tree
 
-<<<<<<< HEAD
-    :return:    generator of (pulp_rpm.plugins.db.models.RPM.NAMEDTUPLE, list of provides)
-    """
-    fields = list(models.RPM.UNIT_KEY_NAMES)
-    fields.extend(['provides', 'id'])
-    criteria = UnitAssociationCriteria(type_ids=[models.RPM.TYPE], unit_fields=fields)
-    for unit in search_method(criteria):
-        rpm = models.RPM.from_package_info(unit.unit_key)
-        namedtuple = rpm.as_named_tuple
-        yield (namedtuple, unit.metadata.get('provides', []))
-=======
     @property
     def _packages_tree(self):
         """
         Returns a tree of package data and handles caching of that data once
         it's been created. See below for details on the data structure.
->>>>>>> c51a4c75
 
         :return:    dictionary as defined below in _build_packages_tree
         :rtype:     dict
@@ -427,71 +360,6 @@
             version_list = tree.setdefault(unit.unit_key['name'], [])
             version_list.append(unit)
 
-<<<<<<< HEAD
-def match(reqs, source):
-    """
-    Given an iterable of Requires, return a set of those packages in the source
-    iterable that satisfy the requirements.
-
-    :param reqs:    list of requirements
-    :type  reqs:    list of Require() instances
-    :param source:  iterable of tuples (namedtuple, provides list)
-    :type  source:  iterable
-    :return:        set of pulp_rpm.plugins.db.models.RPM.NAMEDTUPLE instances which
-                    satisfy the passed-in requirements
-    :rtype:         set
-    """
-    # we may have gotten a generator
-    source = list(source)
-    provides_tree = _build_provides_tree(source)
-    packages_tree = _build_packages_tree(source)
-    # allow garbage collection
-    source = None
-    deps = set()
-
-    for req in reqs:
-        # in order for a Requires: line to match a Provides, the requirement must
-        # not specify a version
-        if not req.is_versioned:
-            providing_packages = provides_tree.get(req.name, {})
-            for name, package in providing_packages.iteritems():
-                deps.add(package)
-
-        # find in package names
-        package_list = packages_tree.get(req.name, [])
-        applicable_packages = filter(req.fills_requirement, package_list)
-        rpms = [models.RPM.from_package_info(package._asdict()) for package in applicable_packages]
-        if rpms:
-            deps.add(max(rpms).as_named_tuple)
-
-    return deps
-
-
-def get_requirements(units, search_method):
-    """
-    For an iterable of RPMs, return a generator of Require() instances that
-    represent the requirements for those RPMs.
-
-    :param units:   iterable of RPMs for which a query should be performed to
-                    retrieve their Requires entries.
-    :type  units:   iterable of pulp_rpm.plugins.db.models.RPM.NAMEDTUPLE
-    :param search_method:   method that takes a UnitAssociationCriteria and
-                            performs a search within a repository. Usually this
-                            will be a method on a conduit such as "conduit.get_units"
-    :type  search_method:   function
-
-    :return:    generator of Require() instances
-    """
-    for segment in paginate(units):
-        search_dicts = [unit.unit_key for unit in segment]
-        filters = {'$or': search_dicts}
-        fields = list(models.RPM.UNIT_KEY_NAMES)
-        fields.extend(['requires', 'id'])
-        criteria = UnitAssociationCriteria(type_ids=[models.RPM.TYPE], unit_filters=filters, unit_fields=fields)
-        for result in search_method(criteria):
-            for require in result.metadata.get('requires', []):
-                yield Requirement(**require)
-=======
         return tree
 
     def match(self, reqs):
@@ -533,7 +401,6 @@
         """
         For an iterable of RPM Units, return a generator of Require() instances that
         represent the requirements for those RPMs.
->>>>>>> c51a4c75
 
         :param units:   iterable of RPMs for which a query should be performed to
                         retrieve their Requires entries.
