%{!?python_sitelib: %global python_sitelib %(%{__python} -c "from distutils.sysconfig import get_python_lib; print(get_python_lib())")}
%{!?python_sitearch: %global python_sitearch %(%{__python} -c "from distutils.sysconfig import get_python_lib; print(get_python_lib(1))")}

%if 0%{?rhel} == 5
%define pulp_admin 0
%define pulp_server 0
%else
%define pulp_admin 1
%define pulp_server 1
%endif


# ---- Pulp (rpm) --------------------------------------------------------------

Name: pulp-rpm
<<<<<<< HEAD
Version: 2.6.0
Release: 0.1.alpha%{?dist}
=======
Version: 2.5.1
Release: 0.2.beta%{?dist}
>>>>>>> 65a4eb89
Summary: Support for RPM content in the Pulp platform
Group: Development/Languages
License: GPLv2
URL: https://fedorahosted.org/pulp/
Source0: https://github.com/pulp/pulp_rpm/archive/%{name}-%{version}.tar.gz
BuildRoot: %{_tmppath}/%{name}-%{version}-%{release}-root-%(%{__id_u} -n)
BuildArch:      noarch
BuildRequires:  python2-devel
BuildRequires:  python-setuptools
BuildRequires:  rpm-python

%description
Provides a collection of platform plugins, client extensions and agent
handlers that provide RPM support.

%prep
%setup -q

%build

pushd common
%{__python} setup.py build
popd

%if %{pulp_admin}
pushd extensions_admin
%{__python} setup.py build
popd
%endif # End pulp_admin if block

pushd extensions_consumer
%{__python} setup.py build
popd

pushd handlers
%{__python} setup.py build
popd

%if %{pulp_server}
pushd plugins
%{__python} setup.py build
popd
%endif # End pulp_server if block

%install
rm -rf %{buildroot}

mkdir -p %{buildroot}/%{_sysconfdir}/pulp

pushd common
%{__python} setup.py install -O1 --skip-build --root %{buildroot}
popd

%if %{pulp_admin}
pushd extensions_admin
%{__python} setup.py install -O1 --skip-build --root %{buildroot}
popd

mkdir -p %{buildroot}/%{_usr}/lib/pulp/admin/extensions
%endif # End pulp_admin if block

pushd extensions_consumer
%{__python} setup.py install -O1 --skip-build --root %{buildroot}
popd

pushd handlers
%{__python} setup.py install -O1 --skip-build --root %{buildroot}
popd

%if %{pulp_server}
pushd plugins
%{__python} setup.py install -O1 --skip-build --root %{buildroot}
popd

mkdir -p /srv
mkdir -p %{buildroot}/%{_usr}/lib/pulp/plugins
mkdir -p %{buildroot}/%{_var}/lib/pulp/published/yum/http
mkdir -p %{buildroot}/%{_var}/lib/pulp/published/yum/https

cp -R plugins/etc/httpd %{buildroot}/%{_sysconfdir}
cp -R plugins/etc/pulp %{buildroot}/%{_sysconfdir}

# WSGI
cp -R plugins/srv %{buildroot}

# Type files
cp -R plugins/types %{buildroot}/%{_usr}/lib/pulp/plugins

# Distribution XSD files
mkdir -p %{buildroot}/%{_usr}/share/pulp-rpm
cp -R plugins/usr/share/pulp-rpm %{buildroot}/%{_usr}/share/
%endif # End pulp_server if block

# Directories
mkdir -p %{buildroot}/%{_sysconfdir}/pki/pulp/content
mkdir -p %{buildroot}/%{_sysconfdir}/yum.repos.d
mkdir -p %{buildroot}/%{_usr}/lib/pulp/consumer/extensions
mkdir -p %{buildroot}/%{_usr}/lib/pulp/agent/handlers

# Configuration
cp -R handlers/etc/yum %{buildroot}/%{_sysconfdir}
cp -R handlers/etc/pulp %{buildroot}/%{_sysconfdir}

# Yum Plugins
cp -R handlers/usr/lib/yum-plugins %{buildroot}/%{_usr}/lib

# Ghost repository file for consumers
touch %{buildroot}/%{_sysconfdir}/yum.repos.d/pulp.repo

# Remove tests
rm -rf %{buildroot}/%{python_sitelib}/test

%clean
rm -rf %{buildroot}


# define required pulp platform version.
%global pulp_version %{version}


# ---- RPM Common --------------------------------------------------------------

%package -n python-pulp-rpm-common
Summary: Pulp RPM support common library
Group: Development/Languages
Requires: python-pulp-common = %{pulp_version}
Obsoletes: python-pulp-rpm-extension <= 2.4.0

%description -n python-pulp-rpm-common
A collection of modules shared among all RPM components.

%files -n python-pulp-rpm-common
%defattr(-,root,root,-)
%dir %{python_sitelib}/pulp_rpm
%{python_sitelib}/pulp_rpm_common*.egg-info
%{python_sitelib}/pulp_rpm/__init__.py*
%{python_sitelib}/pulp_rpm/extensions/__init__.py*
%{python_sitelib}/pulp_rpm/common/
%doc LICENSE COPYRIGHT

# ---- Plugins -----------------------------------------------------------------
%if %{pulp_server}
%package plugins
Summary: Pulp RPM plugins
Group: Development/Languages
Requires: python-pulp-rpm-common = %{pulp_version}
Requires: pulp-server = %{pulp_version}
Requires: createrepo >= 0.9.9-21
Requires: python-rhsm >= 1.8.0
Requires: pyliblzma
Requires: python-nectar >= 1.2.1
Requires: genisoimage
Requires: m2crypto
Requires: python-lxml

%description plugins
Provides a collection of platform plugins that extend the Pulp platform
to provide RPM specific support.

%files plugins
%defattr(-,root,root,-)
%{python_sitelib}/pulp_rpm/plugins/
%{python_sitelib}/pulp_rpm/repo_auth/
%{python_sitelib}/pulp_rpm/yum_plugin/
%{python_sitelib}/pulp_rpm_plugins*.egg-info
%config(noreplace) %{_sysconfdir}/pulp/repo_auth.conf
%config(noreplace) %{_sysconfdir}/httpd/conf.d/pulp_rpm.conf
%{_usr}/lib/pulp/plugins/types/rpm_support.json
%{_usr}/lib/pulp/plugins/types/iso_support.json
%{_usr}/share/pulp-rpm/
%{_sysconfdir}/pulp/vhosts80/rpm.conf
%defattr(-,apache,apache,-)
%{_var}/lib/pulp/published/yum/
%{_sysconfdir}/pki/pulp/content/
%defattr(-,root,root,-)
/srv/pulp/repo_auth.wsgi
%doc LICENSE COPYRIGHT
%endif # End pulp_server if block


# ---- Admin Extensions --------------------------------------------------------
%if %{pulp_admin}
%package admin-extensions
Summary: The RPM admin client extensions
Group: Development/Languages
Requires: pulp-admin-client = %{pulp_version}
Requires: python-pulp-rpm-common = %{pulp_version}

%description admin-extensions
A collection of extensions that supplement and override generic admin
client capabilites with RPM specific features.

%files admin-extensions
%defattr(-,root,root,-)
%{python_sitelib}/pulp_rpm_extensions_admin*.egg-info
%{python_sitelib}/pulp_rpm/extensions/admin/
%doc LICENSE COPYRIGHT
%endif # End pulp_admin if block


# ---- Consumer Extensions -----------------------------------------------------

%package consumer-extensions
Summary: The RPM consumer client extensions
Group: Development/Languages
Requires: pulp-consumer-client = %{pulp_version}

%description consumer-extensions
A collection of extensions that supplement and override generic consumer
client capabilites with RPM specific features.

%files consumer-extensions
%defattr(-,root,root,-)
%{python_sitelib}/pulp_rpm_extensions_consumer*.egg-info
%{python_sitelib}/pulp_rpm/extensions/consumer/
%doc LICENSE COPYRIGHT


# ---- Agent Handlers ----------------------------------------------------------

%package handlers
Summary: Pulp agent rpm handlers
Group: Development/Languages
Requires: python-rhsm
Requires: python-pulp-rpm-common = %{pulp_version}
Requires: python-pulp-agent-lib = %{pulp_version}

%description handlers
A collection of handlers that provide both Linux and RPM specific
functionality within the Pulp agent.  This includes RPM install, update,
uninstall; RPM profile reporting; binding through yum repository
management and Linux specific commands such as system reboot.

%files handlers
%defattr(-,root,root,-)
%{python_sitelib}/pulp_rpm_handlers*.egg-info
%{python_sitelib}/pulp_rpm/handlers/
%{_sysconfdir}/pulp/agent/conf.d/bind.conf
%{_sysconfdir}/pulp/agent/conf.d/linux.conf
%{_sysconfdir}/pulp/agent/conf.d/rpm.conf
%ghost %{_sysconfdir}/yum.repos.d/pulp.repo
%doc LICENSE COPYRIGHT


# ---- YUM Plugins -------------------------------------------------------------

%package yumplugins
Summary: Yum plugins supplementing in Pulp consumer operations
Group: Development/Languages
Requires: yum
Requires: python-rhsm >= 1.8.0
Requires: python-pulp-bindings = %{pulp_version}

%description yumplugins
A collection of yum plugins supplementing Pulp consumer operations.

%files yumplugins
%defattr(-,root,root,-)
%{_sysconfdir}/yum/pluginconf.d/pulp-profile-update.conf
%{_usr}/lib/yum-plugins/pulp-profile-update.py*
%doc LICENSE COPYRIGHT



%changelog
* Wed Dec 10 2014 Barnaby Court <bcourt@redhat.com> 2.5.1-0.2.beta
- 11157852 - Convert timestamp values in the repomd to integers from floats
  (bcourt@redhat.com)

* Thu Dec 04 2014 Chris Duryee <cduryee@redhat.com> 2.5.1-0.1.beta
- 1165355 - Sanitize checksum types. (rbarlow@redhat.com)
- 1168602 - fix missing /usr/share/pulp-rpm/pulp_distribution.xsd in the spec
  file (bcourt@redhat.com)

* Thu Dec 04 2014 Randy Barlow <rbarlow@redhat.com> 2.4.4-0.1.beta
- 1165355 - Sanitize checksum types. (rbarlow@redhat.com)

* Fri Nov 21 2014 Chris Duryee <cduryee@redhat.com> 2.6.0-0.1.alpha
- 1148937 - Repo group publish fails when there are no repo members in the
  group (ipanova@redhat.com)
- 1146294 - do not import pulp.bindings.server to get DEFAULT_CA_PATH
  (cduryee@redhat.com)
- 1073155 - fix permissions in dev setup script (cduryee@redhat.com)
- 1155192 - Fix certificate verification error when set to False
  (contact@andreagiardini.com)
- 1153378 - remove SSLInsecureRenegotation from pulp_rpm.conf
  (cduryee@redhat.com)
- 1151490 - Repo group publish  fails with NoneType error (ipanova@redhat.com)
- 1138475 - yum distributor now always includes "description" element for
  errata (mhrivnak@redhat.com)

* Thu Nov 06 2014 asmacdo <asmacdo@gmail.com> 2.5.0-0.17.rc
- 1155192 - Fix certificate verification error when set to False
  (contact@andreagiardini.com)
- 1153378 - remove SSLInsecureRenegotation from pulp_rpm.conf
  (cduryee@redhat.com)
- 1151490 - Repo group publish  fails with NoneType error (ipanova@redhat.com)
- 1138475 - yum distributor now always includes "description" element for
  errata (mhrivnak@redhat.com)

* Fri Oct 31 2014 Austin Macdonald <amacdona@redhat.com> 2.5.0-0.15.rc
- 1150297 - Replace 2.4.x versions with 2.5.0. (rbarlow@redhat.com)
- 1103232 - Document importer settings. (rbarlow@redhat.com)

* Thu Oct 16 2014 Randy Barlow <rbarlow@redhat.com> 2.4.3-1
- 1103232 - Document importer settings. (rbarlow@redhat.com)

* Mon Oct 13 2014 Chris Duryee <cduryee@redhat.com> 2.4.2-1
- 1150714 - delete old distribution units when syncing (cduryee@redhat.com)

* Sun Oct 12 2014 Chris Duryee <cduryee@redhat.com> 2.5.0-0.8.beta
- 1150714 - delete old distribution units when syncing (cduryee@redhat.com)
- 1049492 - Add docs for the yum_repo_metadata_file. (rbarlow@redhat.com)
- 1139888 - Document the default for validate. (rbarlow@redhat.com)
- 1131260 - Add verify_ssl to repo_auth.conf. (rbarlow@redhat.com)
- 1125388 - ensure we save storage_path when saving units (cduryee@redhat.com)
- 1126960 - support the xml:base attribute on rpm packages in the primary.xml
  for delineating an alternate base location during RPM sync
  (bcourt@redhat.com)
- 1130305 - Document workaround for when migration 3 updates fail.
  (bcourt@redhat.com)
- 1130305 - Document workaround for when migration 3 updates fail.
  (bcourt@redhat.com)
- 1022553 - The 'pulp-admin rpm consumer unbind' command now reports a missing
  binding in a more friendly way (jcline@redhat.com)
- 1130305 - Document workaround for when migration 3 updates fail.
  (bcourt@redhat.com)
- 1127298 - Alternate Content sources needs to wrap the nectar listener in a
  container listener. (bcourt@redhat.com)
- 1127793 - The checksum is now saved to the distributor only if explicitly
  provided (jcline@redhat.com)
- 1128292 - Specify the default attribute on generated package group xml.  This
  fixes a bug where the graphical installer failed to select a default option
  on RHEL 6 if we do not specify a default. (bcourt@redhat.com)
- 1101566 - unit_metadata is now optional for the yum import upload
  (jcline@redhat.com)
- 1108306 - Adjust the location tag in the primary xml snippet during repo
  sync.  This was previously only done during upload. (bcourt@redhat.com)
- 1118501 - updating logic to form consumer profile lookup table with the
  newest rpm, so that in case of multiple packages with same name and arch,
  applicability logic does not fail (skarmark@redhat.com)

* Tue Sep 23 2014 Randy Barlow <rbarlow@redhat.com> 2.4.1-1
- 1131260 - Add verify_ssl to repo_auth.conf. (rbarlow@redhat.com)
- 1135144 - certificate verified by apache. (jortel@redhat.com)
- 1130312 - Add release notes for 2.4.1. (rbarlow@redhat.com)
- 1131260 - use platform openssl for certificate verification.
  (jortel@redhat.com)
- 1118501 - updating logic to form consumer profile lookup table with the
  newest rpm, so that in case of multiple packages with same name and arch,
  applicability logic does not fail (skarmark@redhat.com)

* Sat Aug 09 2014 Randy Barlow <rbarlow@redhat.com> 2.4.0-1
- 1121264 - correcting the documentation for max_speed (mhrivnak@redhat.com)
- 1116060 - Fix handling of failed package installs. (jortel@redhat.com)
- 1097816 - adding "gpgkey" as a valid distributor config value
  (mhrivnak@redhat.com)
- 1111322 - Fix client side error trying to update iso repo (bcourt@redhat.com)
- 1099771 - Add a unit test to assert correct behavior for reporting invalid
  checksums. (rbarlow@redhat.com)
- 973784 - improving performance of depsolve (mhrivnak@redhat.com)
- 1107117 - Viewing the details of an erratum using "pulp-admin rpm repo
  content errata --repo-id=<Repo ID> --erratum-id=<errata id>" now behaves as
  expected (jcline@redhat.com)
- 1101622 - Erratum uploads from pulp-admin now stop when malformed csv files
  are found (jcline@redhat.com)
- 995082 - 'pulp-admin rpm repo list --details' now displays all distributors
  attached to a repository (jcline@redhat.com)
- 1104839 - pulp no longer creates a prestodelta.xml file if there are no DRPMs
  to publish (mhrivnak@redhat.com)
- 1099600 - fix treeinfo files during upgrades (cduryee@redhat.com)
- 1097790 - check task details of erratum upload to determine if task succeeded
  (cduryee@redhat.com)
- 1102377 - generating listing files during repo publish (mhrivnak@redhat.com)
- 1100027 - eliminating race condition during listing file generation
  (mhrivnak@redhat.com)
- 1101168 - use metadata when computing RPM filename (cduryee@redhat.com)
- 1100848 - Only hand strings to ElementTree. (rbarlow@redhat.com)
- 1082386 - Added better logging detail to yum syncs. (rbarlow@redhat.com)
- 1095332 - updated the position of checking for existing units and associating
  them with repo, so that the progress calculations are not affected
  (skarmark@redhat.com)
- 1094498 - Added logic to re-download rpms, drpms and srpms that don't exist
  on disk during synchronization (skarmark@redhat.com)
- 1096931 - improving repo update command to better detect spawned tasks
  (mhrivnak@redhat.com)
- 1051700 - Don't build plugins or admin extensions on RHEL 5.
  (rbarlow@redhat.com)
- 1099236 - add Obsoletes for python-pulp-rpm-extension (cduryee@redhat.com)
- 1098844 - updating yum distributor to publish rpms at the same level as
  repodata directory and not as per relative path of each unit
  (skarmark@redhat.com)
- 1095437 - convert checksum-type keyword to checksum_type (bcourt@redhat.com)
- 1042932 - Update to use the step processor for exporting repos and repo
  groups (bcourt@redhat.com)
- 1097434 - The profile translates erratum to rpm unit keys.
  (rbarlow@redhat.com)
- 1097813 - post-upload linking of errata to rpms now works
  (mhrivnak@redhat.com)
- 1095829 - strip repomd.xml from treeinfo when appropriate
  (cduryee@redhat.com)
- 1096931 - removed CLI's attempt to display data that no longer exists
  (mhrivnak@redhat.com)
- 1093429 - Changing parameter name for repo create due to API change
  (mhrivnak@redhat.com)
- 1080455 - fixing rendering error in pulp-consumer bind and unbind commands
  (skarmark@redhat.com)
- 1094404 - Fix to not delete all repo contents accidentally.
  (bmbouter@gmail.com)
- 1090534 - Publish the repomd.xml file. (rbarlow@redhat.com)
- 1082245 - Fix failed task reporting in content install commands.
  (jortel@redhat.com)
- 1091078 - rhui cataloger requires nectar >= 1.2.0. (jortel@redhat.com)
- 1085087 - fixing yum importer so that packages are not re-downloaded for
  every repository (skarmark@redhat.com)
- 1062725 - package install fails when requested package not available.
  (jortel@redhat.com)
- 1085853 - Moved logger statement out of the for loop so that it doesn't get
  printed for every rpm migrated (skarmark@redhat.com)
- 1065016 - Don't require optionlist to be present. (rbarlow@redhat.com)
- 1025465 - Log all ISO download failures. (rbarlow@redhat.com)
- 1084077 - removing python-pulp-rpm-extension from admin and consumer
  extension deps as we no longer produce this rpm (skarmark@redhat.com)
- 1081865 - updating location element in the repomd file to include href
  attribute (skarmark@redhat.com)
- 1083098 - Fix rpm handler loading. (jortel@redhat.com)
- 973784 - refactored dependency solving workflow for performance
  (mhrivnak@redhat.com)
- 1070336 - Fix passing of the consumer group id when the --all option is used
  for the "pulp-admin rpm consumer group package update ..." command
  (bcourt@redhat.com)
- 1067169 - Fixed the copy command so it outputs the result without crashing
  (mhrivnak@redhat.com)
- 1064594 - initializing plugin loader for migration 0015 (mhrivnak@redhat.com)
- 1042932 - Fix listings files in export distributor for both individual repos
  and repo groups. (bcourt@redhat.com)
- 1046160 - giving up ownership of /var/lib/pulp/published
  (mhrivnak@redhat.com)
- 1053674 - implement distributor_removed on yum distributor
  (bcourt@redhat.com)
- 1056243 - Implement yum distributor create_consumer_payload (fix consumer
  binding) (bcourt@redhat.com)
- 921743 - Adjust ownership and permissions for a variety of the RPM paths.
  (rbarlow@redhat.com)
- 1034978 - Move to standard formatter for unit copy & remove extension
  (bcourt@redhat.com)
- 1038309 - Fix bug where distributor type was being checked against the
  distributor id instead of the type id (bcourt@redhat.com)
- 1029057 - Save the rpm repo checksum type from the repo scratchpad to the
  distributor config during a publish. (bcourt@redhat.com)
- 1029057 - Save the rpm repo checksum type from the repo scratchpad to the
  distributor config during a publish. (bcourt@redhat.com)
- 1003965 - Error out of a sync if there is no feed url (bcourt@redhat.com)
- 995076 - make sure to call finalize on the nectar config object
  (jason.connor@gmail.com)
- 1004580 - Add the ability to specify the checksum type when uploading rpm &
  srpm units (bcourt@redhat.com)
- 1023188 - Create listing files in ISO export distributor (bcourt@redhat.com)
- 1032189 - fixed use of gettext with multiple substitutions
  (mhrivnak@redhat.com)
- 1004981 - RPM agent should support filtering packages by epoch, version,
  release, and architecture when installing (bcourt@redhat.com)
- 924788 - Added upload SRPM command (jason.dobies@redhat.com)
- 1020460 - Fixed removing skip list from an existing repository
  (jason.dobies@redhat.com)

* Mon Nov 25 2013 Barnaby Court <bcourt@redhat.com> 2.3.1-1
- 1034366 - Failure to export RPM repositories to ISO where the repository does
  not have a checksum manually set. (bcourt@redhat.com)
- 1033776 - If scratchpad contains fields other than checksum_type then
  checksum may be calculated incorrectly. (bcourt@redhat.com)

* Tue Nov 19 2013 Barnaby Court <bcourt@redhat.com> 2.3.0-1
- 1029057 - Save the rpm repo checksum type from the repo scratchpad to the
  distributor config during a publish. (bcourt@redhat.com)
- 1029057 - override sha with sha1 in order to support yum modifyrepo command.
  (bcourt@redhat.com)
- 1029057 - Set checksum for metadata from upstream repository on synced
  repositories. (bcourt@redhat.com)
- 1026907 - Fix dep equality comparison when a release is omitted.
  (jason.dobies@redhat.com)
- 1020007 - added loading of conf file to entry point (jason.connor@gmail.com)
- 1018235 - Docs about how a repo URL is generated. (jason.dobies@redhat.com)
- 1021672 - Ensure that if the treeinfo specifies a packagedir that the
  directory is created and a link to all the packages can be found within it
  (bcourt@redhat.com)
- 1008010 - fixed parsing of the translated names and descriptions for groups
  and categories during import (mhrivnak@redhat.com)
- 1020415 - added a workaround for a bug in yum where it neglects to encode
  epochs to strings, which in rare circumstances could cause a failure to
  generate updateinfo.xml (mhrivnak@redhat.com)
- 973678 - Return a report when ISO uploads are processed. (rbarlow@redhat.com)
- 975503 - Add pulp-admin iso repo publish status command (bcourt@redhat.com)
- 999129 - create and use unique subdirectories for rpm and iso uploads
  (skarmark@redhat.com)
- 1011267 - Display checksum validation errors via the RPM command line client
  (bcourt@redhat.com)
- 962928 - adding repo feed validation in iso_importer to raise a more graceful
  error message than random traceback (skarmark@redhat.com)
- 965751 - the iso importer now uses the threaded requests downloader instead
  of the curl downloader (mhrivnak@redhat.com)
- 976435 - load puppet importer config from a file using a common method.
  (bcourt@redhat.com)
- 979589 - fixing consumer update for all packages failing with  KeyError:
  'resolved' (skarmark@redhat.com)
- 1004790 - Remove legacy dependency on Grinder that is no longer required.
  (bcourt@redhat.com)
- 953248 - Custom checksum on repository config was not honored.
  (bcourt@redhat.com)
- 973744 - when doing recursive copies, all copied units are now displayed, not
  just the ones that were explicitly matched by the request.
  (mhrivnak@redhat.com)
- 972913 - adding cli validation for conditional packages when upload a package
  group (skarmark@redhat.com)
- 973678 - Do not allow ISOs named PULP_MANIFEST to be uploaded.
  (rbarlow@redhat.com)
- 997177 - Move uploads to the content directory instead of copying them
  (bcourt@redhat.com)
- 976845 - updating descriptions for iso repo sync and publish commands as both
  don't support status sub-command (skarmark@redhat.com)
- 1004897 - Fix bug where distributor validate_config is finding relative path
  conflicts with the repository that is being updated (bcourt@redhat.com)
- 979587 - updating consumer update command to default to all packages instead
  of accepting -a flag. (skarmark@redhat.com)
- 979587 - updating consumer update command to default to all packages instead
  of accepting -a flag (skarmark@redhat.com)
- 1004086 - Rename migration #11 to #7, and increment migration version #7 to
  #10 by one. (rbarlow@redhat.com)
- 1004049 - added a migration for errata that have the old "from_str" key
  (mhrivnak@redhat.com)
- 915330 - Fix performance degradation of importer and distributor
  configuration validation as the number of repositories increased
  (bcourt@redhat.com)
- 956711 - Raise an error to the client if an attempt is made to install an
  errata that does not exist in a repository bound to the consumer
  (bcourt@redhat.com)
- 999516 - Block plugin tests from running on RHEL 5 (bcourt@redhat.com)
- 999516 - Block plugin tests from running on RHEL 5 (bcourt@redhat.com)
- 999516 - Block plugin tests from running on RHEL 5 (bcourt@redhat.com)
- 999516 - Block plugin tests from running on RHEL 5 (bcourt@redhat.com)
- 991500 - changes with respect to updated get_repo_units conduit call to
  return plugin units instead of dictionary (skarmark@redhat.com)
- 996625 - sync now always saves groups and categories, in case their metadata
  has changed. (mhrivnak@redhat.com)
- 981782 - Add the ability to change the skip options on the rpm repo update
  command (bcourt@redhat.com)
- 995572 - fixed a treeinfo file parsing error when dealing with treeinfo files
  that do not include a "variant" value. (mhrivnak@redhat.com)
- 995096 - fixed multiple bugs in errata parsing and added a test
  (mhrivnak@redhat.com)
- 995146 - Rename one of two migrations that were sharing version 0012.
  (rbarlow@redhat.com)
- 993452 - when uploading an RPM, the "location" tag in its generated repodata
  XML is now correct. (mhrivnak@redhat.com)
- 980181 - added listing file generation on publish and unpublish
  (jason.connor@gmail.com)
- 988919 - non-standard repo metadata files that happen to be sqlite files can
  now be downloaded successfully during a sync (mhrivnak@redhat.com)
- 988005 - uploads of units that are not RPMs work again (mhrivnak@redhat.com)
- 986026 - Added a migration to upgrade conditional_package_names from v1 to
  v2. (rbarlow@redhat.com)
- 987663 - syncing of a distribution now uses a nectar factory to get the most
  appropriate downloader type for a given URL, defaulting to the requests
  library for HTTP. It also now uses the nectar config options that are
  specified in the importer config instead of always using a default config.
  (mhrivnak@redhat.com)
- 952386 - Cleanup published files when ISODistributors are removed.
  (rbarlow@redhat.com)
- 976579 - adding creation of Packages symlink to contents
  (jason.connor@gmail.com)
- 975543 - Change the ISO "content" command name to "isos".
  (rbarlow@redhat.com)
- 974590 - Handle multiple calls to copy metadata files.
  (jason.dobies@redhat.com)
- 950772 - Don't attempt state transitions away from STATE_CANCELLED.
  (rbarlow@redhat.com)

* Mon Jul 15 2013 Jeff Ortel <jortel@redhat.com> 2.2.0-1
- 984104 - fixed a bug that caused multiple calls to group copy with the
  --recursive option to fail (mhrivnak@redhat.com)
- 983323 - fixed an XML parsing incompatibility with python 2.6 where the
  default XML namespace was being mishandled. (mhrivnak@redhat.com)
- 982649 - fixing a python 2.6 incompatibility which caused writing of XML for
  individual packages to fail. (mhrivnak@redhat.com)
- 976042 - source RPMs are now categorized correctly as type "srpm".
  (mhrivnak@redhat.com)
- 980572 - can now import groups from comps.xml files where some groups entries
  don't include a "uservisible" value, such as in a Fedora 18 repo.
  (mhrivnak@redhat.com)
- 973402 - fixed a mishandling of XML namespaces in repo metadata that led to
  problems when installing packages with dependencies from a published repo.
  (mhrivnak@redhat.com)
- 976333 - Fixed importer config look up to use constant
  (jason.dobies@redhat.com)
- 976333 - Updated the relative URL calculation to use the new key for feed
  (jason.dobies@redhat.com)
- 974663 - the importer can now save repo metadata files of unknown types in
  the database as units (mhrivnak@redhat.com)
- 972909 - Extract the provides/requires fields from the XML server-side.
  (jason.dobies@redhat.com)
- 973387 - fix fsize attribute error on unit install progress reporting.
  (jortel@redhat.com)
- 972909 - invalid requires and provides data originally generated by the v2.1
  upload workflow now gets corrected by a migration. (mhrivnak@redhat.com)
- 972911 - migration 0010 now works. Had to account for cases where a
  provide/require had already been converted, and cases where encoding was non-
  ASCII. (mhrivnak@redhat.com)
- 962941 - Don't use ISO names as keys in the progress report.
  (rbarlow@redhat.com)
- 971953 - Work around to limit RAM usage during RPM removal
  (jason.dobies@redhat.com)
- 970795 - Make sure the publishing build directory is empty before publishing
  ISOs. (rbarlow@redhat.com)
- 971161 - Added distribution failed state rendering that was removed since 2.1
  (jason.dobies@redhat.com)
- 955700 - Merge commit 'ba158afb1960799fb8f0dd458f5da21dfe936507' into pulp
  (skarmark@redhat.com)
- 971200 - Fixed pagination of iterables so that a non-generator doesn't cause
  an infinite loop. (mhrivnak@redhat.com)
- 969529 - Remove the content-unit option in addition to the type option
  (jason.dobies@redhat.com)
- 971154 - Add an uploads section with appropriate commands to the ISO CLI.
  (rbarlow@redhat.com)
- 971167 - during repo sync, before each RPM's XML snippet from primary.xml
  gets saved to the database, the <location/> tag is modified so that the href
  attribute contains only the file name, and no other leading path or URL
  elements. This matches the expectation that files are published at the root
  of the repository. (mhrivnak@redhat.com)
- 971157 - the new yum importer can now at sync time skip the four types
  mentioned in the --skip option of the pulp-admin rpm repo create command.
  Those types are rpm, drpm, erratum, and distribution. (mhrivnak@redhat.com)
- 971060 - fixing copy of distributions. Also had to fix the text output of a
  successful command, which was incorrectly displaying the distribution
  identity. (mhrivnak@redhat.com)
- 970777 - the new importer no longer looks for the non-existant CLI option
  --copy-children during a copy operation. (mhrivnak@redhat.com)
- 923334 - fix processing of task.result and restructure command to work with a
  list of tasks. (jortel@redhat.com)
- 955700 - Added all command to pulp-admin rpm repo copy to copy all content
  units and unit tests for the same (skarmark@redhat.com)
- 969579 - Further corrections to the deps for yumplugins
  (jason.dobies@redhat.com)
- 969579 - The client-side yum plugins don't require the server
  (jason.dobies@redhat.com)
- 971138 - Include a missing module from my last commit. (rbarlow@redhat.com)
- 971138 - Add a new contents command to the CLI for ISO repos.
  (rbarlow@redhat.com)
- 970741 - Updated nectar depedency for error_msg support
  (jason.dobies@redhat.com)
- 970787 - Add a unit removal command to the ISO client. (rbarlow@redhat.com)
- 970746 - Updated recipes for new proxy_* config names
  (jason.dobies@redhat.com)
- 970636 - Scope the fields loaded for the copy to minimize RAM.
  (jason.dobies@redhat.com)
- 970269 - making the 'id' attribute of errata references optional, since
  evidence suggests that they are not present in rhel6 repos.
  (mhrivnak@redhat.com)
- 970267 - removing the use of a parameter that didn't exist in python 2.6.
  Thankfully I was passing the default value anyway, so the 2.6 behavior is
  what I want even without the parameter. (mhrivnak@redhat.com)
- 968535 - leverage --no-compress; need to compensate for anaconda bug related
  to compressed metadata. (jortel@redhat.com)
- 968543 - remove conditional in pulp_version macro. (jortel@redhat.com)
- 963774 - Added the *sort_index fields to the search indexes
  (jason.dobies@redhat.com)
- 965818 - Added translation from new format for provides/requires to a more
  user-friendly output (jason.dobies@redhat.com)
- 955702 - updating documentation for mirroring a repository with a valid url
  and corresponding output (skarmark@redhat.com)
- 966178 - Added default to remove-missing (jason.dobies@redhat.com)
- 950690 - Removed copy commands that aren't supported in the plugin
  (jason.dobies@redhat.com)
- 966178 - Added default to remove-missing (jason.dobies@redhat.com)
- 959823 - splitting up a query for existing units by type, allowing each query
  to limit which fields are loaded, thus reducing the memory footprint.
  (mhrivnak@redhat.com)
- 957870 - translate errata into full NEVRA package names. (jortel@redhat.com)
- 956372 - fix errata installs. (jortel@redhat.com)
- 954038 - minor changes to fix unit tests (skarmark@redhat.com)
- 954038 - minor changes to fix unit tests (skarmark@redhat.com)
- 954038 - minor renaming (skarmark@redhat.com)
- 954038 - updating rpm package profiler applicability api to accept unit ids
  instead of unit keys (skarmark@redhat.com)
- 954038 - updating errata profiler applicability api for accept unit ids
  instead of unit keys (skarmark@redhat.com)
- 887000 - leveraging new cancel report to keep cancelled state
  (jason.connor@gmail.com)
- 924778 - Provide option to skip re-uploading existing files
  (jason.dobies@redhat.com)
- 953575 - Corrected relative_url to being a required parameter
  (jason.dobies@redhat.com)
- 950695 - Mike's going to take the presto data out of the scratch pad
  entirely, so even if this test wasn't horribly broken by making a live
  connection, it wouldn't be valid in another month anyway.
  (jason.dobies@redhat.com)
- 955172 - Removing rhsm from our repo and now using the regular python-rhsm
  (mhrivnak@redhat.com)
- 953665 - added the ability for copy operations to not also copy child units,
  such as a group copying its RPMs. Also restricted the fetching of existing
  units to their unit key fields, which reduced RAM use tremendously. Copying a
  RHEL6 repo went from using about 4.3GB of RAM to < 100MB.
  (mhrivnak@redhat.com)
- 928084 - The ISOImporter now handles malformed PULP_MANIFEST files.
  (rbarlow@redhat.com)
- 950740 - add support {?dist} in the Release: in .spec files.
  (jortel@redhat.com)
- 947927 - When looking for nested elements in a copy, only check the source
  repository, not all of Pulp. By nested elements I mean RPMs in a package
  group or groups in a package category. (jason.dobies@redhat.com)
- 928509 - Added errata v. consumer centric applicability reports
  (jason.dobies@redhat.com)
- 949008 - Use a value of 2 for pycurl's SSL_VERIFYHOST setting instead of 1.
  (rbarlow@redhat.com)
- 949004 - Append trailing slashes to ISO feed URLs when they lack them.
  (rbarlow@redhat.com)
- 873313 - Very high memory usage during repo sync (jwmatthews@gmail.com)
- 923448 - made the changelog and filelist metadata migration more robust in
  terms of handling non-utf8 text encoding (mhrivnak@redhat.com)
- 923351 - updating errata profiler applicability function to add errata
  details to the applicability report (skarmark@redhat.com)
- 923794 - The error report coming out of the yum importer can't be serialized
  to the database (jwmatthews@gmail.com)
- 923792 - Errata queries during sync don't properly limit returned data
  (jwmatthews@gmail.com)
- 920322 - Use import_units() inside of _import_pkg_category_unit() to ensure
  that we handle package groups correctly. (rbarlow@redhat.com)
- 919519 - Adjust documentation to reflect new export publishing location.
  (rbarlow@redhat.com)
- 919519 - The export distributor now published to /pulp/exports instead of
  /pulp/isos. (rbarlow@redhat.com)
- 912836 - Fix disconnect between rpm repo extension and repolib with regard to
  GPG.keys. (jortel@redhat.com)
- 917083 - ghost pulp.repo so it's cleaned up on uninstall. (jortel@redhat.com)

* Mon Mar 04 2013 Jeff Ortel <jortel@redhat.com> 2.1.0-1
- 902514 - removed the <VirtualHost *:80> block in favor of using the
  platform's authoritative one. (mhrivnak@redhat.com)
- 916336 - Change the default num_threads to 4. (rbarlow@redhat.com)
- 913172 - Fixed a section heading and added info about configuring a proxy for
  global use (mhrivnak@redhat.com)
- 889565 - Corrected configuration options from being flags to options
  (jason.dobies@redhat.com)
- 905119 - Remove unused /ks alias from the pulp_rpm.conf file.
  (rbarlow@redhat.com)
- 700945 - Include changelog and filelist info as part of rpm metadata
  (pkilambi@redhat.com)
- 782490 - include the distributor config key as part of key list
  (pkilambi@redhat.com)
- 876725 - minor update to effectively use details.get (skarmark@redhat.com)
- 782490 - pkgtags are currently ignored, skip them by default. User has a
  choice to enable it in yum_distributor config (pkilambi@redhat.com)
- 903387 - include /var/lib/pulp/published in pulp-rpm-plugins.
  (jortel@redhat.com)
- 896027 - pulp-rpm-common owns site-packages/pulp_rpm directory only.
  (jortel@redhat.com)
- 903262 - Added boolean parser to only-newest command
  (jason.dobies@redhat.com)
- 876725 - adding support for best effort install of content and unit tests
  (skarmark@redhat.com)
- 894467 - Fixed incorrect validation for proxy port (jason.dobies@redhat.com)
- 891423 - fix pkg group and category copy (pkilambi@redhat.com)
- 891731 - fix the metadata for uploaded rpms to remove relaptive paths from
  location tags (pkilambi@redhat.com)
- 891760 - Remove unnecessary and risky logging statements.
  (rbarlow@redhat.com)
- 887041 - Add troubleshooting section to docs. (rbarlow@redhat.com)
- 887032 - Added docs about how to get entitlement certificates.
  (rbarlow@redhat.com)
- 887959 - Removing NameVirtualHost entries from plugin httpd conf files and
  adding it only at one place in main pulp.conf (skarmark@redhat.com)
- 886240 - fixing distribution sync and publish * set the distro location when
  grinder is invoked so treeinfo gets downloaded and symlinked to right
  location * fix the publish to lookup treeinfo and symlink to publish location
  (pkilambi@redhat.com)
- 886240 - yum's update_md skips updated date via xml generation, adding a
  check to see if its missing and fallback to issued date instead
  (pkilambi@redhat.com)
- 887388 - Fixed issue with non --details listing (jason.dobies@redhat.com)
- 886240 - Fixes generation of updateinfo XML if an errata spans more than 1
  collection, yum will output the XML with an extra '</pkglist>' interspersed
  between each <collection>. (jmatthews@redhat.com)
- 887388 - Strip out the feed SSL info and replace with safe message
  (jason.dobies@redhat.com)
- 887368 - implement bind handler clean(). (jortel@redhat.com)
- 886240 - updated comps parsing so it will auto wrap a file with GzipFile if
  it ends with .gz, even if comes from 'groups' data and not 'group_gz'
  (jmatthews@redhat.com)
- 887123 - Process --verify-feed-ssl as a boolan. (rbarlow@redhat.com)
- 887026 - The yum distributor should not have been storing this value in
  server.conf. (jason.dobies@redhat.com)
- 886986 - Default to verifying feed SSL certificates. (rbarlow@redhat.com)
- 885264 - bump grinder requires to: 0.1.11-1. (jortel@redhat.com)
- 886240 - repo sync for a repo created with a feed of /var/lib/pulp of another
  repo results in less number of contents than the original repo
  (jmatthews@redhat.com)
- 886240 - repo sync for a repo created with a feed of /var/lib/pulp of another
  repo results in less number of contents than the original repo Updated logic
  for pagination of package metadata (jmatthews@redhat.com)
- 857528 - Added missing feed message to the progress report so the client sees
  it (jason.dobies@redhat.com)
- 885264 - require grinder 0.1.10 (jortel@redhat.com)
- 881355 - fixed errata install CLI result parsing. (jortel@redhat.com)
- 882421 - moving remove() method into the platform library so it can be used
  by other extension families (mhrivnak@redhat.com)
- 874241 - Alter the CLI help text to specify that relative_urls must match our
  regex. (rbarlow@redhat.com)
- 874241 - Allow relative URLs to have the forward slash character.
  (rbarlow@redhat.com)
- 874241 - Only allow alphanumerics, underscores, and dashes in the
  relative_url. (rbarlow@redhat.com)
- 876637 - adding validation for empty feed url (skarmark@redhat.com)
- 881932 - updated bind/unbind output. (jortel@redhat.com)
- 880441 - Ported over group commands from builtins (temporary hack for 2.0)
  (jason.dobies@redhat.com)
- 880391 - added remove distribution cli command (skarmark@redhat.com)
- 877161 - importer side of changes to orphan distribution units
  (pkilambi@redhat.com)
- 877047 - if a file already exists, do not try to create a symlink
  (pkilambi@redhat.com)
- 881639 - fix error message when binding does not exist. (jortel@redhat.com)
- 869099 - fix to the plugin progress callback so delta rpm progress doesnt
  override rpm progress (pkilambi@redhat.com)
- 866491 - Translate bad data property name into CLI flag
  (jason.dobies@redhat.com)
- 858855 - Directory created at runtime but included here so that it's cleaned
  up when rpm plugins are uninstalled. (jortel@redhat.com)
- 862290 - Added support for non-RPM repo listing (jason.dobies@redhat.com)
- 878548 - Added empty conf files for the plugins in case we need to tell users
  to edit them in the future. I'd have liked to add comments about possible
  values, but comments aren't supported in JSON. (jason.dobies@redhat.com)
- 877488 - Removing publish schedules section (jason.dobies@redhat.com)
- 873419 - searching for RPMs with the --details flag works properly again
  (mhrivnak@redhat.com)
- 876260 - Fixed the export_distributor removal fix (jason.dobies@redhat.com)
- 875163 - Remove the export distributor from being displayed in --details
  (jason.dobies@redhat.com)
- 875163 - use group as the xml filename when generating comps so modifyrepo
  uses that as type id which yum expects (pkilambi@redhat.com)

* Thu Dec 20 2012 Jeff Ortel <jortel@redhat.com> 2.0.6-1
- 887959 - Removing NameVirtualHost entries from plugin httpd conf files and
  adding it only at one place in main pulp.conf (skarmark@redhat.com)
- 886240 - fixing distribution sync and publish * set the distro location when
  grinder is invoked so treeinfo gets downloaded and symlinked to right
  location * fix the publish to lookup treeinfo and symlink to publish location
  (pkilambi@redhat.com)
- 886240 - yum's update_md skips updated date via xml generation, adding a
  check to see if its missing and fallback to issued date instead
  (pkilambi@redhat.com)
- 887388 - Fixed issue with non --details listing (jason.dobies@redhat.com)
- 886240 - Fixes generation of updateinfo XML if an errata spans more than 1
  collection, yum will output the XML with an extra '</pkglist>' interspersed
  between each <collection>. (jmatthews@redhat.com)
- 887388 - Strip out the feed SSL info and replace with safe message
  (jason.dobies@redhat.com)
- 887368 - implement bind handler clean(). (jortel@redhat.com)
- 886240 - updated comps parsing so it will auto wrap a file with GzipFile if
  it ends with .gz, even if comes from 'groups' data and not 'group_gz'
  (jmatthews@redhat.com)
- 887123 - Process --verify-feed-ssl as a boolan. (rbarlow@redhat.com)
- 887026 - The yum distributor should not have been storing this value in
  server.conf. (jason.dobies@redhat.com)
- 886986 - Default to verifying feed SSL certificates. (rbarlow@redhat.com)
- 885264 - bump grinder requires to: 0.1.11-1. (jortel@redhat.com)
- 886240 - repo sync for a repo created with a feed of /var/lib/pulp of another
  repo results in less number of contents than the original repo
  (jmatthews@redhat.com)
- 886240 - repo sync for a repo created with a feed of /var/lib/pulp of another
  repo results in less number of contents than the original repo Updated logic
  for pagination of package metadata (jmatthews@redhat.com)
- 857528 - Added missing feed message to the progress report so the client sees
  it (jason.dobies@redhat.com)
- 885264 - require grinder 0.1.10 (jortel@redhat.com)
- 881355 - fixed errata install CLI result parsing. (jortel@redhat.com)
- 882421 - moving remove() method into the platform library so it can be used
  by other extension families (mhrivnak@redhat.com)
- 874241 - Alter the CLI help text to specify that relative_urls must match our
  regex. (rbarlow@redhat.com)
- 874241 - Allow relative URLs to have the forward slash character.
  (rbarlow@redhat.com)
- 874241 - Only allow alphanumerics, underscores, and dashes in the
  relative_url. (rbarlow@redhat.com)
- 876637 - adding validation for empty feed url (skarmark@redhat.com)
- 881932 - updated bind/unbind output. (jortel@redhat.com)
- 880441 - Ported over group commands from builtins (temporary hack for 2.0)
  (jason.dobies@redhat.com)
- 880391 - added remove distribution cli command (skarmark@redhat.com)
- 877161 - importer side of changes to orphan distribution units
  (pkilambi@redhat.com)
- 877047 - if a file already exists, do not try to create a symlink
  (pkilambi@redhat.com)
- 881639 - fix error message when binding does not exist. (jortel@redhat.com)
- 869099 - fix to the plugin progress callback so delta rpm progress doesnt
  override rpm progress (pkilambi@redhat.com)
- 866491 - Translate bad data property name into CLI flag
  (jason.dobies@redhat.com)
- 858855 - Directory created at runtime but included here so that it's cleaned
  up when rpm plugins are uninstalled. (jortel@redhat.com)
- 862290 - Added support for non-RPM repo listing (jason.dobies@redhat.com)
- 878548 - Added empty conf files for the plugins in case we need to tell users
  to edit them in the future. I'd have liked to add comments about possible
  values, but comments aren't supported in JSON. (jason.dobies@redhat.com)
- 877488 - Removing publish schedules section (jason.dobies@redhat.com)
- 873419 - searching for RPMs with the --details flag works properly again
  (mhrivnak@redhat.com)
- 876260 - Fixed the export_distributor removal fix (jason.dobies@redhat.com)
- 875163 - Remove the export distributor from being displayed in --details
  (jason.dobies@redhat.com)
- 875163 - use group as the xml filename when generating comps so modifyrepo
  uses that as type id which yum expects (pkilambi@redhat.com)
- 876174 - Migrated over missing consumer commands (jason.dobies@redhat.com)<|MERGE_RESOLUTION|>--- conflicted
+++ resolved
@@ -13,13 +13,8 @@
 # ---- Pulp (rpm) --------------------------------------------------------------
 
 Name: pulp-rpm
-<<<<<<< HEAD
 Version: 2.6.0
 Release: 0.1.alpha%{?dist}
-=======
-Version: 2.5.1
-Release: 0.2.beta%{?dist}
->>>>>>> 65a4eb89
 Summary: Support for RPM content in the Pulp platform
 Group: Development/Languages
 License: GPLv2
