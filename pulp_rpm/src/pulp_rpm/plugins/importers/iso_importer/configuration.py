# -*- coding: utf-8 -*-
#
# Copyright © 2012 Red Hat, Inc.
#
# This software is licensed to you under the GNU General Public
# License as published by the Free Software Foundation; either version 
# 2 of the License (GPLv2) or (at your option) any later version.
# There is NO WARRANTY for this software, express or implied,
# including the implied warranties of MERCHANTABILITY,
# NON-INFRINGEMENT, or FITNESS FOR A PARTICULAR PURPOSE. You should
# have received a copy of GPLv2 along with this software; if not, see
# http://www.gnu.org/licenses/old-licenses/gpl-2.0.txt.
from gettext import gettext as _
import logging

from pulp_rpm.common import constants

logger = logging.getLogger(__name__)


def validate(config):
    """
    Validates the configuration for an ISO importer.

    :param config: configuration to validate
    :type  config: pulp.plugins.config.PluginCallConfiguration

    :return:       A tuple, first element a bool indicating success, second a string of any error
                   messages
    :rtype:        tuple
    """
    validators = (
        _validate_feed_url,
        _validate_max_speed,
<<<<<<< HEAD
        _validate_validate_downloads,
=======
        _validate_num_threads,
        _validate_proxy_password,
        _validate_proxy_port,
        _validate_proxy_url,
        _validate_proxy_username,
        _validate_ssl_ca_cert,
        _validate_ssl_client_cert,
        _validate_ssl_client_key,
>>>>>>> 5ce8ef20
    )

    for v in validators:
        valid, error_message = v(config)
        if not valid:
            return valid, error_message

    return True, None


def _cast_to_int_without_allowing_floats(value):
    """
    Attempt to return an int of the value, without allowing any floating point values. This is useful to
    ensure that you get an int type out of value, while allowing a string representation of the value. If
    there are any non numerical characters in value, this will raise ValueError. 
    
    :param value: The value you want to validate
    :type  value: int or basestring
    :return:      The integer representation of value
    :rtype:       int
    """
    if isinstance(value, basestring):
        # We don't want to allow floating point values
        if not value.isdigit():
            raise ValueError()
        # Interpret num_threads as an integer
        value = int(value)
    if not isinstance(value, int):
        raise ValueError()
    return value


def _validate_feed_url(config):
    """
    Make sure the feed_url is a string, if it is set.

    :rtype: tuple
    """
    feed_url = config.get(constants.CONFIG_FEED_URL)
    # feed_urls are not required if all of the other feed related settings are None
    dependencies = [
        constants.CONFIG_MAX_SPEED, constants.CONFIG_NUM_THREADS, constants.CONFIG_PROXY_PASSWORD,
        constants.CONFIG_PROXY_PORT, constants.CONFIG_PROXY_URL, constants.CONFIG_PROXY_USER,
        constants.CONFIG_SSL_CA_CERT, constants.CONFIG_SSL_CLIENT_CERT, constants.CONFIG_SSL_CLIENT_KEY]
    if not feed_url and all([config.get(setting) is None for setting in dependencies]):
        return True, None
    elif not feed_url:
        msg = _('The configuration parameter <%(name)s> is required when any of the following other '
                'parameters are defined: ' + ', '.join(dependencies))
        msg = msg%{'name': constants.CONFIG_FEED_URL}
        return False, msg

    if not isinstance(feed_url, basestring):
        msg = _('<%(feed_url)s> must be a string.')
        msg = msg%{'feed_url': constants.CONFIG_FEED_URL}
        return False, msg

    return True, None


def _validate_max_speed(config):
    """
    Make sure the max speed can be cast to a number, if it is defined.

    :rtype: tuple
    """
    max_speed = config.get(constants.CONFIG_MAX_SPEED)
    # max_speed is not required
    if max_speed is None:
        return True, None

    try:
        max_speed = float(max_speed)
        if max_speed <= 0:
            raise ValueError()
    except ValueError:
<<<<<<< HEAD
        return False, _('The configuration parameter <%(max_speed_name)s> must be set to a positive '
                        'numerical value, but is currently set to <%(max_speed_value)s>.')%{
                            'max_speed_name': constants.CONFIG_MAX_SPEED, 'max_speed_value': max_speed}
    return True, None


def _validate_validate_downloads(config):
    """
    This (humorously named) method will validate the optional config option called "validate_downloads". If it
    is set, it must be a boolean, otherwise it may be None.
    
    :param config: the config to be validated
    :type  config: pulp.plugins.config.PluginCallConfiguration
    :return:       tuple of (is_valid, error_message)
    :rtype:        tuple
    """
    validate_downloads = config.get(constants.CONFIG_VALIDATE_DOWNLOADS)
    if validate_downloads is None:
        # validate_downloads is not a required parameter
        return True, None
    if isinstance(validate_downloads, basestring):
        validate_downloads = config.get_boolean(constants.CONFIG_VALIDATE_DOWNLOADS)
    if isinstance(validate_downloads, bool):
        return True, None
    return False, _('The configuration parameter <%(name)s> must be set to a boolean value, but is currently '
                    'set to <%(value)s>.')%{'name': constants.CONFIG_VALIDATE_DOWNLOADS,
                                            'value': validate_downloads}
=======
        msg = _('The configuration parameter <%(max_speed_name)s> must be set to a positive numerical value, '
                'but is currently set to <%(max_speed_value)s>.')
        msg = msg%{'max_speed_name': constants.CONFIG_MAX_SPEED, 'max_speed_value': max_speed}
        return False, msg

    return True, None


def _validate_num_threads(config):
    """
    Make sure the num_threads value is a positive integer, if it is set.
    
    :param config: The configuration object that we are validating.
    :type  config: pulp.plugins.config.PluginCallConfiguration
    :return:       Tuple of valid, error_message indicating success or failure as a boolean in the first, and
                   an error message in the second when the first is False
    :rtype:        tuple
    """
    num_threads = config.get(constants.CONFIG_NUM_THREADS)
    if num_threads is None:
        # We don't require num_threads to be set
        return True, None

    try:
        num_threads = _cast_to_int_without_allowing_floats(num_threads)
        if num_threads < 1:
            raise ValueError()
    except ValueError:
        msg = _('The configuration parameter <%(num_threads_name)s> must be set to a positive integer, but '
                'is currently set to <%(num_threads)s>.')
        msg = msg%{'num_threads_name': constants.CONFIG_NUM_THREADS, 'num_threads': num_threads}
        return False, msg

    # No errors, so return success
    return True, None


def _validate_proxy_password(config):
    """
    The proxy_password setting is optional. However, if it is set, it must be a string. Also, if it is set,
    proxy_user must also be set.
    
    :param config: The configuration object that we are validating.
    :type  config: pulp.plugins.config.PluginCallConfiguration
    :return:       Tuple of valid, error_message indicating success or failure as a boolean in the first, and
                   an error message in the second when the first is False
    :rtype:        tuple
    """
    proxy_password = config.get(constants.CONFIG_PROXY_PASSWORD)
    if proxy_password is None and config.get(constants.CONFIG_PROXY_USER) is None:
        # Proxy password is not required
        return True, None
    elif proxy_password is None:
        # If proxy_password is set, proxy_username must also be set
        msg = _('The configuration parameter <%(username_name)s> requires the <%(password_name)s> parameter '
                'to also be set.')
        msg = msg%{'password_name': constants.CONFIG_PROXY_PASSWORD,
                   'username_name': constants.CONFIG_PROXY_USER}
        return False, msg

    if not isinstance(proxy_password, basestring):
        msg = _('The configuration parameter <%(proxy_password_name)s> should be a string, but it was '
                '%(type)s.')
        msg = msg%{'proxy_password_name': constants.CONFIG_PROXY_PASSWORD, 'type': type(proxy_password)}
        return False, msg

    return True, None


def _validate_proxy_port(config):
    """
    The proxy_port is optional. If it is set, this will make sure the proxy_url is also set, and that the port
    is a positive integer.
    
    :param config: The configuration object that we are validating.
    :type  config: pulp.plugins.config.PluginCallConfiguration
    :return:       Tuple of valid, error_message indicating success or failure as a boolean in the first, and
                   an error message in the second when the first is False
    :rtype:        tuple
    """
    proxy_port = config.get(constants.CONFIG_PROXY_PORT)
    if proxy_port is None:
        # Proxy port is not required
        return True, None

    try:
        proxy_port = _cast_to_int_without_allowing_floats(proxy_port)
        if proxy_port < 1:
            raise ValueError()
    except ValueError:
        msg = _('The configuration parameter <%(name)s> must be set to a positive integer, but is currently '
                'set to <%(value)s>.')
        msg = msg%{'name': constants.CONFIG_PROXY_PORT, 'value': proxy_port}
        return False, msg

    # No errors, so return success
    return True, None


def _validate_proxy_url(config):
    """
    Make sure the proxy_url is a string, if it is set.
    
    :param config: The configuration object that we are validating.
    :type  config: pulp.plugins.config.PluginCallConfiguration
    :return:       Tuple of valid, error_message indicating success or failure as a boolean in the first, and
                   an error message in the second when the first is False
    :rtype:        tuple
    """
    dependencies = [constants.CONFIG_PROXY_PASSWORD, constants.CONFIG_PROXY_PORT, constants.CONFIG_PROXY_USER]
    proxy_url = config.get(constants.CONFIG_PROXY_URL)
    if proxy_url is None and all([config.get(parameter) is None for parameter in dependencies]):
        # Proxy url is not required
        return True, None
    elif proxy_url is None:
        msg = _('The configuration parameter <%(name)s> is required when any of the following other '
                'parameters are defined: ' + ', '.join(dependencies))
        msg = msg%{'name': constants.CONFIG_PROXY_URL}
        return False, msg
    if not isinstance(proxy_url, basestring):
        msg = _('The configuration parameter <%(name)s> should be a string, but it was %(type)s.')
        msg = msg%{'name': constants.CONFIG_PROXY_URL, 'type': type(proxy_url)}
        return False, msg
    return True, None


def _validate_proxy_username(config):
    """
    The proxy_username is optional. If it is set, this method will ensure that it is a string, and it will
    also ensure that the proxy_password and proxy_url settings are set.
    
    :param config: The configuration object that we are validating.
    :type  config: pulp.plugins.config.PluginCallConfiguration
    :return:       Tuple of valid, error_message indicating success or failure as a boolean in the first, and
                   an error message in the second when the first is False
    :rtype:        tuple
    """
    proxy_username = config.get(constants.CONFIG_PROXY_USER)
    # Proxy username is not required unless the password is set
    if proxy_username is None and config.get(constants.CONFIG_PROXY_PASSWORD) is None:
        return True, None
    elif proxy_username is None:
        # If proxy_password is set, proxy_username must also be set
        msg = _('The configuration parameter <%(password_name)s> requires the <%(username_name)s> parameter '
                'to also be set.')
        msg = msg%{'password_name': constants.CONFIG_PROXY_PASSWORD,
                   'username_name': constants.CONFIG_PROXY_USER}
        return False, msg

    if not isinstance(proxy_username, basestring):
        msg = _('The configuration parameter <%(name)s> should be a string, but it was %(type)s.')
        msg = msg%{'name': constants.CONFIG_PROXY_USER, 'type': type(proxy_username)}
        return False, msg

    return True, None


def _validate_ssl_ca_cert(config):
    """
    Make sure the ssl_ca_cert is a string, if it is set.
    
    :param config: The configuration object that we are validating.
    :type  config: pulp.plugins.config.PluginCallConfiguration
    :return:       Tuple of valid, error_message indicating success or failure as a boolean in the first, and
                   an error message in the second when the first is False
    :rtype:        tuple
    """
    ssl_ca_cert = config.get(constants.CONFIG_SSL_CA_CERT)
    if ssl_ca_cert is None:
        # ssl_ca_cert is not required
        return True, None
    if not isinstance(ssl_ca_cert, basestring):
        msg = _('The configuration parameter <%(name)s> should be a string, but it was %(type)s.')
        msg = msg%{'name': constants.CONFIG_SSL_CA_CERT, 'type': type(ssl_ca_cert)}
        return False, msg
    return True, None


def _validate_ssl_client_cert(config):
    """
    Make sure the ssl_client_cert is a string, if it is set.
    
    :param config: The configuration object that we are validating.
    :type  config: pulp.plugins.config.PluginCallConfiguration
    :return:       Tuple of valid, error_message indicating success or failure as a boolean in the first, and
                   an error message in the second when the first is False
    :rtype:        tuple
    """
    ssl_client_cert = config.get(constants.CONFIG_SSL_CLIENT_CERT)
    if ssl_client_cert is None and config.get(constants.CONFIG_SSL_CLIENT_KEY) is None:
        # ssl_client_cert is not required
        return True, None
    elif ssl_client_cert is None:
        # If the key is set, we should also have a cert
        msg = _('The configuration parameter <%(key_name)s> requires the <%(cert_name)s> parameter to also '
                'be set.')
        msg = msg%{'key_name': constants.CONFIG_SSL_CLIENT_KEY, 'cert_name': constants.CONFIG_SSL_CLIENT_CERT}
        return False, msg

    if not isinstance(ssl_client_cert, basestring):
        msg = _('The configuration parameter <%(name)s> should be a string, but it was %(type)s.')
        msg = msg%{'name': constants.CONFIG_SSL_CLIENT_CERT, 'type': type(ssl_client_cert)}
        return False, msg

    return True, None


def _validate_ssl_client_key(config):
    """
    Make sure the ssl_client_key is a string and that the cert is also provided, if the key is set.
    
    :param config: The configuration object that we are validating.
    :type  config: pulp.plugins.config.PluginCallConfiguration
    :return:       Tuple of valid, error_message indicating success or failure as a boolean in the first, and
                   an error message in the second when the first is False
    :rtype:        tuple
    """
    ssl_client_key = config.get(constants.CONFIG_SSL_CLIENT_KEY)
    if ssl_client_key is None:
        # ssl_client_key is not required
        return True, None

    if not isinstance(ssl_client_key, basestring):
        msg = _('The configuration parameter <%(name)s> should be a string, but it was %(type)s.')
        msg = msg%{'name': constants.CONFIG_SSL_CLIENT_KEY, 'type': type(ssl_client_key)}
        return False, msg

    return True, None
>>>>>>> 5ce8ef20
<|MERGE_RESOLUTION|>--- conflicted
+++ resolved
@@ -32,9 +32,6 @@
     validators = (
         _validate_feed_url,
         _validate_max_speed,
-<<<<<<< HEAD
-        _validate_validate_downloads,
-=======
         _validate_num_threads,
         _validate_proxy_password,
         _validate_proxy_port,
@@ -43,7 +40,7 @@
         _validate_ssl_ca_cert,
         _validate_ssl_client_cert,
         _validate_ssl_client_key,
->>>>>>> 5ce8ef20
+        _validate_validate_downloads,
     )
 
     for v in validators:
@@ -87,7 +84,8 @@
     dependencies = [
         constants.CONFIG_MAX_SPEED, constants.CONFIG_NUM_THREADS, constants.CONFIG_PROXY_PASSWORD,
         constants.CONFIG_PROXY_PORT, constants.CONFIG_PROXY_URL, constants.CONFIG_PROXY_USER,
-        constants.CONFIG_SSL_CA_CERT, constants.CONFIG_SSL_CLIENT_CERT, constants.CONFIG_SSL_CLIENT_KEY]
+        constants.CONFIG_SSL_CA_CERT, constants.CONFIG_SSL_CLIENT_CERT, constants.CONFIG_SSL_CLIENT_KEY,
+        constants.CONFIG_VALIDATE_DOWNLOADS]
     if not feed_url and all([config.get(setting) is None for setting in dependencies]):
         return True, None
     elif not feed_url:
@@ -120,35 +118,6 @@
         if max_speed <= 0:
             raise ValueError()
     except ValueError:
-<<<<<<< HEAD
-        return False, _('The configuration parameter <%(max_speed_name)s> must be set to a positive '
-                        'numerical value, but is currently set to <%(max_speed_value)s>.')%{
-                            'max_speed_name': constants.CONFIG_MAX_SPEED, 'max_speed_value': max_speed}
-    return True, None
-
-
-def _validate_validate_downloads(config):
-    """
-    This (humorously named) method will validate the optional config option called "validate_downloads". If it
-    is set, it must be a boolean, otherwise it may be None.
-    
-    :param config: the config to be validated
-    :type  config: pulp.plugins.config.PluginCallConfiguration
-    :return:       tuple of (is_valid, error_message)
-    :rtype:        tuple
-    """
-    validate_downloads = config.get(constants.CONFIG_VALIDATE_DOWNLOADS)
-    if validate_downloads is None:
-        # validate_downloads is not a required parameter
-        return True, None
-    if isinstance(validate_downloads, basestring):
-        validate_downloads = config.get_boolean(constants.CONFIG_VALIDATE_DOWNLOADS)
-    if isinstance(validate_downloads, bool):
-        return True, None
-    return False, _('The configuration parameter <%(name)s> must be set to a boolean value, but is currently '
-                    'set to <%(value)s>.')%{'name': constants.CONFIG_VALIDATE_DOWNLOADS,
-                                            'value': validate_downloads}
-=======
         msg = _('The configuration parameter <%(max_speed_name)s> must be set to a positive numerical value, '
                 'but is currently set to <%(max_speed_value)s>.')
         msg = msg%{'max_speed_name': constants.CONFIG_MAX_SPEED, 'max_speed_value': max_speed}
@@ -377,4 +346,27 @@
         return False, msg
 
     return True, None
->>>>>>> 5ce8ef20
+
+
+def _validate_validate_downloads(config):
+    """
+    This (humorously named) method will validate the optional config option called
+    "validate_downloads". If it is set, it must be a boolean, otherwise it may be None.
+    
+    :param config: the config to be validated
+    :type  config: pulp.plugins.config.PluginCallConfiguration
+    :return:       tuple of (is_valid, error_message)
+    :rtype:        tuple
+    """
+    validate_downloads = config.get(constants.CONFIG_VALIDATE_DOWNLOADS)
+    if validate_downloads is None:
+        # validate_downloads is not a required parameter
+        return True, None
+    if isinstance(validate_downloads, basestring):
+        validate_downloads = config.get_boolean(constants.CONFIG_VALIDATE_DOWNLOADS)
+    if isinstance(validate_downloads, bool):
+        return True, None
+    msg = _('The configuration parameter <%(name)s> must be set to a boolean value, but is '
+            'currently set to <%(value)s>.')
+    msg = msg%{'name': constants.CONFIG_VALIDATE_DOWNLOADS, 'value': validate_downloads}
+    return False, msg