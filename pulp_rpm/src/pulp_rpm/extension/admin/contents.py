# Copyright (c) 2012 Red Hat, Inc.
#
# This software is licensed to you under the GNU General Public
# License as published by the Free Software Foundation; either version
# 2 of the License (GPLv2) or (at your option) any later version.
# There is NO WARRANTY for this software, express or implied,
# including the implied warranties of MERCHANTABILITY,
# NON-INFRINGEMENT, or FITNESS FOR A PARTICULAR PURPOSE. You should
# have received a copy of GPLv2 along with this software; if not, see
# http://www.gnu.org/licenses/old-licenses/gpl-2.0.txt.

from gettext import gettext as _
import logging

from pulp.client.commands.criteria import DisplayUnitAssociationsCommand
from pulp.client.extensions.extensions import PulpCliOptionGroup, PulpCliOption

from pulp_rpm.extension import criteria_utils

# -- constants ----------------------------------------------------------------

# Must correspond to the IDs in the type definitions
TYPE_RPM = 'rpm'
TYPE_SRPM = 'srpm'
TYPE_DRPM = 'drpm'
TYPE_ERRATUM = 'erratum'
TYPE_DISTRIBUTION = 'distribution'
TYPE_PACKAGE_GROUP = 'package_group'
TYPE_PACKAGE_CATEGORY = 'package_category'

# Intentionally does not include distributions; they should be looked up specifically
ALL_TYPES = (TYPE_RPM, TYPE_SRPM, TYPE_DRPM, TYPE_ERRATUM, TYPE_PACKAGE_GROUP, TYPE_PACKAGE_CATEGORY)

# List of all fields that the user can elect to display for each supported type
FIELDS_RPM = ('arch', 'buildhost', 'checksum', 'checksumtype', 'description',
              'epoch', 'filename', 'license', 'name', 'provides', 'release',
              'requires', 'vendor', 'version')
FIELDS_ERRATA = ('id', 'title', 'summary', 'severity', 'type', 'description')
FIELDS_PACKAGE_GROUP = ('id', 'name', 'description', 'mandatory_package_names', 'conditional_package_names',
                        'optional_package_names', 'default_package_names', 'user_visible')
FIELDS_PACKAGE_CATEGORY = ('id', 'name', 'description', 'packagegroupids')

# Used when generating the --fields help text so it can be customized by type
FIELDS_BY_TYPE = {
    TYPE_RPM : FIELDS_RPM,
    TYPE_SRPM : FIELDS_RPM,
    TYPE_DRPM : FIELDS_RPM,
    TYPE_ERRATUM : FIELDS_ERRATA,
    TYPE_PACKAGE_GROUP : FIELDS_PACKAGE_GROUP,
    TYPE_PACKAGE_CATEGORY : FIELDS_PACKAGE_CATEGORY,
    }

# Ordering of metadata fields in each type. Keep in mind these are the display
# ordering within a unit; the order of the units themselves in the returned
# list from the server is dictated by the --ascending/--descending options.
ORDER_RPM = ['name', 'epoch', 'version', 'release', 'arch']
ORDER_ERRATA = ['id', 'tite', 'summary', 'severity', 'type', 'description']
ORDER_PACKAGE_GROUP = ['id', 'name', 'description', 'default_package_names', 'mandatory_package_names', 'optional_package_names', 'conditional_package_names', 'user_visible']
ORDER_PACKAGE_CATEGORY = ['id', 'name', 'description', 'packagegroupids']

# Used to lookup the right order list based on type
ORDER_BY_TYPE = {
    TYPE_RPM : ORDER_RPM,
    TYPE_SRPM : ORDER_RPM,
    TYPE_DRPM : ORDER_RPM,
    TYPE_ERRATUM : ORDER_ERRATA,
    TYPE_PACKAGE_GROUP : ORDER_PACKAGE_GROUP,
    TYPE_PACKAGE_CATEGORY : ORDER_PACKAGE_CATEGORY,
    }

REQUIRES_COMPARISON_TRANSLATIONS = {
    'EQ' : '=',
    'LT' : '<',
    'LE' : '<=',
    'GT' : '>',
    'GE' : '>=',
}

# Format to use when displaying the details of a single erratum
SINGLE_ERRATUM_TEMPLATE = _('''Id:                %(id)s
Title:             %(title)s
Summary:           %(summary)s
Description:
%(desc)s

Severity:          %(severity)s
Type:              %(type)s
Issued:            %(issued)s
Updated:           %(updated)s
Version:           %(version)s
Release:           %(release)s
Status:            %(status)s
Reboot Suggested:  %(reboot)s

Updated Packages:
%(pkgs)s

References:
%(refs)s
''')

# Renders the references section of an erratum. The spacing within matters so
# be careful when changing it.
REFERENCES_TEMPLATE = _('''  ID:   %(i)s
  Type: %(t)s
  Link: %(h)s

''')

LOG = logging.getLogger(__name__)

# -- constants ----------------------------------------------------------------

DESC_RPMS = _('search for RPMs in a repository')
DESC_SRPMS = _('search for SRPMs in a repository')
DESC_DRPMS = _('search for DRPMs in a repository')
DESC_GROUPS = _('search for package groups in a repository')
DESC_CATEGORIES = _('search for package categories (groups of package groups) in a repository')
DESC_DISTRIBUTIONS = _('list distributions in a repository')
DESC_ERRATA = _('search errata in a repository')

ASSOCIATION_METADATA_KEYWORD = 'metadata'

# -- commands -----------------------------------------------------------------

class BaseSearchCommand(DisplayUnitAssociationsCommand):
    """
    Root of all search commands in this module. This currently only does modifications
    """

    def __init__(self, method, context, *args, **kwargs):
        super(BaseSearchCommand, self).__init__(method, *args, **kwargs)
        self.context = context

    def run_search(self, type_ids, out_func=None, **kwargs):
        """
        This is a generic command that will perform a search for any type or
        types of content.

        :param type_ids:    list of type IDs that the command should operate on
        :type  type_ids:    list, tuple

        :param out_func:    optional callable to be used in place of
                            prompt.render_document. must accept one dict
        :type  out_func:    callable

        :param kwargs:  CLI options as input by the user and passed in by okaara
        :type  kwargs:  dict
        """
        out_func = out_func or self.context.prompt.render_document_list

        repo_id = kwargs.pop('repo-id')
        kwargs['type_ids'] = type_ids
        units = self.context.server.repo_unit.search(repo_id, **kwargs).response_body

        if not kwargs.get(DisplayUnitAssociationsCommand.ASSOCIATION_FLAG.keyword):
            units = [u[ASSOCIATION_METADATA_KEYWORD] for u in units]

        out_func(units)


class PackageSearchCommand(BaseSearchCommand):

    def __init__(self, type_id, context, *args, **kwargs):
        super(PackageSearchCommand, self).__init__(self.package_search, context, *args, **kwargs)
        self.type_id = type_id

    @staticmethod
    def _parse_key_value(args):
        return criteria_utils.parse_key_value(args)

    @classmethod
    def _parse_sort(cls, sort_args):
        return criteria_utils.parse_sort(DisplayUnitAssociationsCommand, sort_args)

    def package_search(self, **kwargs):
        def out_func(document_list, display_filter=FIELDS_RPM):
            """Inner function to filter rpm fields to display to the end user"""

            order = []

            # if the --details option has been specified, we need to manually
            # apply filtering to the unit data itself, since okaara's filtering
            # only operates at the top level of the document.
            if kwargs.get(self.ASSOCIATION_FLAG.keyword):
                # including most fields
                display_filter = ['updated', 'repo_id', 'created', 'unit_id', 'metadata',
                                  'unit_type_id', 'owner_type', 'id', 'owner_id']
                # display the unit info first
                order = [ASSOCIATION_METADATA_KEYWORD]

                # apply the same filtering that would normally be done by okaara
                for doc in document_list:
                    for key in doc[ASSOCIATION_METADATA_KEYWORD].keys():
                        if key not in FIELDS_RPM:
                            del doc[ASSOCIATION_METADATA_KEYWORD][key]

            # Create user-friendly translations for the requires and provides lists
            map(self._reformat_rpm_provides_requires, document_list)

            self.context.prompt.render_document_list(
                document_list, filters=display_filter, order=order)

        self.run_search([self.type_id], out_func=out_func, **kwargs)

    @staticmethod
    def _reformat_rpm_provides_requires(rpm):
        """
        Condenses the dict version of the provides and requires lists into single strings
        for each entry. The specified RPM is updated.

        :param rpm: single RPM from the result of the search
        :type  rpm: dict
        """

        def process_one(related_rpm):
            """
            Returns the single string view of an entry in the requires or provides list.
            Format: concatenated values (if present) separated by -
            """
            start = related_rpm['name']

            tail = '-'.join([related_rpm[key] for key in ['version', 'release', 'epoch']
                             if related_rpm[key] is not None])

            if related_rpm['flags'] is not None and \
               related_rpm['flags'] in REQUIRES_COMPARISON_TRANSLATIONS:
                # Bridge between name and version info with the comparison operator if present
                middle = ' ' + REQUIRES_COMPARISON_TRANSLATIONS[related_rpm['flags']] + ' '
            else:
                # If there is a tail, connect it with the - connector, but make sure to
                # not leave a trailing - if the version isn't present.
                if len(tail) > 0:
                    middle = '-'
                else:
                    middle = ''

            return start + middle + tail

        for reformat_me in ['requires', 'provides']:
<<<<<<< HEAD
            # If the --details flag was used, all the rpm data except for the association data is
            # placed inside a metadata dict by out_func. See if the key is in rpm and act accordingly.
            if ASSOCIATION_METADATA_KEYWORD in rpm:
                related_rpm_list = rpm[ASSOCIATION_METADATA_KEYWORD][reformat_me]
            else:
                related_rpm_list = rpm[reformat_me]

            formatted_rpms = [process_one(r) for r in related_rpm_list]
            if ASSOCIATION_METADATA_KEYWORD in rpm:
                rpm[ASSOCIATION_METADATA_KEYWORD][reformat_me] = formatted_rpms
            else:
                rpm[reformat_me] = formatted_rpms
=======
            # First, check to see if the field has been included in --fields.
            if reformat_me in rpm or (ASSOCIATION_METADATA_KEYWORD in rpm and
                                      reformat_me in rpm[ASSOCIATION_METADATA_KEYWORD]):
                # If the --details flag was used, all the rpm data except for the association data is
                # placed inside a metadata dict by out_func. See if the key is in rpm and act accordingly
                if ASSOCIATION_METADATA_KEYWORD in rpm:
                    related_rpm_list = rpm[ASSOCIATION_METADATA_KEYWORD][reformat_me]
                else:
                    related_rpm_list = rpm[reformat_me]

                formatted_rpms = [process_one(r) for r in related_rpm_list]
                if ASSOCIATION_METADATA_KEYWORD in rpm:
                    rpm[ASSOCIATION_METADATA_KEYWORD][reformat_me] = formatted_rpms
                else:
                    rpm[reformat_me] = formatted_rpms
>>>>>>> df7002b7


class SearchRpmsCommand(PackageSearchCommand):

    def __init__(self, context):
        super(SearchRpmsCommand, self).__init__(TYPE_RPM, context, name='rpm', description=DESC_RPMS)


class SearchSrpmsCommand(PackageSearchCommand):

    def __init__(self, context):
        super(SearchSrpmsCommand, self).__init__(TYPE_SRPM, context, name='srpm', description=DESC_SRPMS)


class SearchDrpmsCommand(BaseSearchCommand):

    def __init__(self, context):
        super(SearchDrpmsCommand, self).__init__(self.drpm, context, name='drpm', description=DESC_DRPMS)

    def drpm(self, **kwargs):
        self.run_search([TYPE_DRPM], **kwargs)


class SearchPackageGroupsCommand(BaseSearchCommand):

    def __init__(self, context):
        super(SearchPackageGroupsCommand, self).__init__(self.package_group, context, name='group',
                                                         description=DESC_GROUPS)

    def package_group(self, **kwargs):
        self.run_search([TYPE_PACKAGE_GROUP], **kwargs)


class SearchPackageCategoriesCommand(BaseSearchCommand):

    def __init__(self, context):
        super(SearchPackageCategoriesCommand, self).__init__(self.package_category, context,
                                                             name='category', description=DESC_CATEGORIES)

    def package_category(self, **kwargs):
        self.run_search([TYPE_PACKAGE_CATEGORY], **kwargs)


class SearchDistributionsCommand(BaseSearchCommand):

    def __init__(self, context):
        super(SearchDistributionsCommand, self).__init__(self.distribution, context, name='distribution',
                                                         description=DESC_DISTRIBUTIONS)

    def distribution(self, **kwargs):
        self.run_search([TYPE_DISTRIBUTION], self.write_distro, **kwargs)

    def write_distro(self, distro_list):
        """
        Write a distro out in a specially formatted way. This call assumes
        there will be either 0 or 1 distributions in the repository.

        :param distro_list: list of distribution documents; will be of length 1
        :type  distro_list: list
        """
        if len(distro_list) == 0:
            return

        distro = distro_list[0]

        # Distro Metadata
        # id, family, arch, variant, _storage_path

        data = {
            'id'      : distro['id'],
            'family'  : distro['family'],
            'arch'    : distro['arch'],
            'variant' : distro['variant'],
            'path'    : distro['_storage_path'],
            }

        self.context.prompt.write(_('Id:            %(id)s') % data)
        self.context.prompt.write(_('Family:        %(family)s') % data)
        self.context.prompt.write(_('Architecture:  %(arch)s') % data)
        self.context.prompt.write(_('Variant:       %(variant)s') % data)
        self.context.prompt.write(_('Storage Path:  %(path)s') % data)
        self.context.prompt.render_spacer()

        # Files
        # filename, relativepath, checksum, checksumtype, size
        self.context.prompt.write(_('Files:'))
        for f in distro['files']:
            data = {
                'filename' : f['filename'],
                'path'     : f['relativepath'],
                'size'     : f['size'],
                'type'     : f['checksumtype'],
                'checksum' : f['checksum'],
                }

            self.context.prompt.write(_('  Filename:       %(filename)s') % data)
            self.context.prompt.write(_('  Relative Path:  %(path)s') % data)
            self.context.prompt.write(_('  Size:           %(size)s') % data)
            self.context.prompt.write(_('  Checksum Type:  %(type)s') % data)

            checksum = self.context.prompt.wrap(_('  Checksum:       %(checksum)s') % data, remaining_line_indent=18)
            self.context.prompt.write(checksum, skip_wrap=True)
            self.context.prompt.render_spacer()


class SearchErrataCommand(BaseSearchCommand):

    def __init__(self, context):
        super(SearchErrataCommand, self).__init__(self.errata, context, name='errata',
                                                  description=DESC_ERRATA)

        erratum_group = PulpCliOptionGroup(_('Erratum'))

        m = _('if specified, the full details of an individual erratum are '
              'displayed, and all other options are ignored except for '
              '--repo-id.')
        erratum_group.add_option(PulpCliOption('--erratum-id', m, required=False))
        self.add_option_group(erratum_group)

    def errata(self, **kwargs):
        if kwargs['erratum-id'] is None:
            self.run_search([TYPE_ERRATUM], **kwargs)
        else:
            # Collect data
            repo_id = kwargs.pop('repo-id')
            erratum_id = kwargs.pop('erratum-id')
            new_kwargs = {
                'repo-id' : repo_id,
                'filters' : {'id' : erratum_id}
            }
            self.run_search([TYPE_ERRATUM], self.write_erratum_detail, **new_kwargs)

    def write_erratum_detail(self, erratum_list):
        """
        Write an erratum out in a specially formatted way. It is not known why this
        was originally needed.

        :param erratum_list: list one erratum documents; will be of length 1
        :type  erratum_list: list
        """
        erratum_meta = erratum_list[0]

        self.context.prompt.render_title(_('Erratum: %(e)s') % {'e' : erratum_meta['id']})

        # Reformat the description
        description = erratum_meta['description']
        if description is not None:
            description = ''
            description_pieces = erratum_meta['description'].split('\n\n')
            for index, paragraph in enumerate(description_pieces):
                single_line_paragraph = paragraph.replace('\n', '')

                indent = 2
                wrapped = self.context.prompt.wrap((' ' * indent) + single_line_paragraph, remaining_line_indent=indent)

                description += wrapped
                if index < len(description_pieces) - 1:
                    description +=  '\n\n'

        # Reformat packages affected
        package_list = ['  %s-%s:%s-%s.%s' % (p['name'], p['epoch'], p['version'], p['release'], p['arch'])
                        for p in erratum_meta['pkglist'][0]['packages']]

        # Reformat reboot flag
        if erratum_meta['reboot_suggested']:
            reboot = _('Yes')
        else:
            reboot = _('No')

        # Reformat the references
        references = ''
        for r in erratum_meta['references']:
            data = {'i' : r['id'],
                    't' : r['type'],
                    'h' : r['href']}
            line = REFERENCES_TEMPLATE % data
            references += line

        template_data = {
            'id' : erratum_meta['id'],
            'title' : erratum_meta['title'],
            'summary' : erratum_meta['summary'],
            'desc' : description,
            'severity' : erratum_meta['severity'],
            'type' : erratum_meta['type'],
            'issued' : erratum_meta['issued'],
            'updated' : erratum_meta['updated'],
            'version' : erratum_meta['version'],
            'release' : erratum_meta['release'],
            'status' : erratum_meta['status'],
            'reboot' : reboot,
            'pkgs' : '\n'.join(package_list),
            'refs' : references,
            }

        display = SINGLE_ERRATUM_TEMPLATE % template_data
        self.context.prompt.write(display, skip_wrap=True)<|MERGE_RESOLUTION|>--- conflicted
+++ resolved
@@ -238,20 +238,6 @@
             return start + middle + tail
 
         for reformat_me in ['requires', 'provides']:
-<<<<<<< HEAD
-            # If the --details flag was used, all the rpm data except for the association data is
-            # placed inside a metadata dict by out_func. See if the key is in rpm and act accordingly.
-            if ASSOCIATION_METADATA_KEYWORD in rpm:
-                related_rpm_list = rpm[ASSOCIATION_METADATA_KEYWORD][reformat_me]
-            else:
-                related_rpm_list = rpm[reformat_me]
-
-            formatted_rpms = [process_one(r) for r in related_rpm_list]
-            if ASSOCIATION_METADATA_KEYWORD in rpm:
-                rpm[ASSOCIATION_METADATA_KEYWORD][reformat_me] = formatted_rpms
-            else:
-                rpm[reformat_me] = formatted_rpms
-=======
             # First, check to see if the field has been included in --fields.
             if reformat_me in rpm or (ASSOCIATION_METADATA_KEYWORD in rpm and
                                       reformat_me in rpm[ASSOCIATION_METADATA_KEYWORD]):
@@ -267,7 +253,6 @@
                     rpm[ASSOCIATION_METADATA_KEYWORD][reformat_me] = formatted_rpms
                 else:
                     rpm[reformat_me] = formatted_rpms
->>>>>>> df7002b7
 
 
 class SearchRpmsCommand(PackageSearchCommand):
