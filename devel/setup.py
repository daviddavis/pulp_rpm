--- conflicted
+++ resolved
@@ -13,13 +13,8 @@
 from setuptools import setup, find_packages
 
 setup(
-<<<<<<< HEAD
     name='pulp_rpm_devel',
-    version='2.3.0',
-=======
-    name='pulp-rpm-devel',
     version='2.4.0',
->>>>>>> c51a4c75
     license='GPLv2+',
     packages=find_packages(exclude=['test', 'test.*']),
     author='Pulp Team',
